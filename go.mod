module github.com/masa-finance/tee-worker

go 1.24.0

toolchain go1.24.3

require (
	github.com/cenkalti/backoff v2.2.1+incompatible
	github.com/edgelesssys/ego v1.5.4
	github.com/gocolly/colly v1.2.0
	github.com/google/uuid v1.6.0
	github.com/imperatrona/twitter-scraper v0.0.0-00010101000000-000000000000
	github.com/joho/godotenv v1.5.1
	github.com/labstack/echo-contrib v0.17.3
	github.com/labstack/echo/v4 v4.13.3
	github.com/masa-finance/linkedin-scraper v0.0.0-20250625142216-a639eae03df5
	github.com/masa-finance/tee-types v0.0.0-20250622192810-d1bd5096ee39
	github.com/onsi/ginkgo/v2 v2.23.3
	github.com/onsi/gomega v1.37.0
	github.com/sirupsen/logrus v1.9.3
)

replace github.com/imperatrona/twitter-scraper => github.com/masa-finance/twitter-scraper v1.0.1

require (
	github.com/AlexEidt/Vidio v1.5.1 // indirect
	github.com/go-task/slim-sprig/v3 v3.0.0 // indirect
<<<<<<< HEAD
	github.com/kr/text v0.2.0 // indirect
	github.com/pmezard/go-difflib v1.0.0 // indirect
=======
>>>>>>> 2446c81e
)

require (
	github.com/PuerkitoBio/goquery v1.9.0 // indirect
	github.com/andybalholm/cascadia v1.3.2 // indirect
	github.com/antchfx/htmlquery v1.3.3 // indirect
	github.com/antchfx/xmlquery v1.4.2 // indirect
	github.com/antchfx/xpath v1.3.2 // indirect
	github.com/go-jose/go-jose/v4 v4.0.4 // indirect
	github.com/go-logr/logr v1.4.2 // indirect
	github.com/gobwas/glob v0.2.3 // indirect
	github.com/golang/groupcache v0.0.0-20210331224755-41bb18bfe9da // indirect
	github.com/golang/protobuf v1.5.3 // indirect
	github.com/google/go-cmp v0.7.0 // indirect
	github.com/google/pprof v0.0.0-20250403155104-27863c87afa6 // indirect
	github.com/kennygrant/sanitize v1.2.4 // indirect
	github.com/labstack/gommon v0.4.2
	github.com/mattn/go-colorable v0.1.14 // indirect
	github.com/mattn/go-isatty v0.0.20 // indirect
	github.com/saintfish/chardet v0.0.0-20230101081208-5e3ef4b5456d // indirect
	github.com/temoto/robotstxt v1.1.2 // indirect
	github.com/valyala/bytebufferpool v1.0.0 // indirect
	github.com/valyala/fasttemplate v1.2.2 // indirect
	golang.org/x/crypto v0.36.0 // indirect
	golang.org/x/exp v0.0.0-20240904232852-e7e105dedf7e
	golang.org/x/net v0.37.0 // indirect
	golang.org/x/sys v0.31.0 // indirect
	golang.org/x/text v0.23.0 // indirect
	golang.org/x/time v0.11.0 // indirect
	golang.org/x/tools v0.30.0 // indirect
	google.golang.org/appengine v1.6.8 // indirect
	google.golang.org/protobuf v1.36.5 // indirect
	gopkg.in/yaml.v3 v3.0.1 // indirect
)<|MERGE_RESOLUTION|>--- conflicted
+++ resolved
@@ -25,11 +25,8 @@
 require (
 	github.com/AlexEidt/Vidio v1.5.1 // indirect
 	github.com/go-task/slim-sprig/v3 v3.0.0 // indirect
-<<<<<<< HEAD
 	github.com/kr/text v0.2.0 // indirect
 	github.com/pmezard/go-difflib v1.0.0 // indirect
-=======
->>>>>>> 2446c81e
 )
 
 require (
