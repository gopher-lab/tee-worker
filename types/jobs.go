package types

import (
	"fmt"
	"slices"

	"github.com/masa-finance/tee-types/pkg/util"
)

type JobType string
type Capability string
type WorkerCapabilities map[JobType][]Capability

// String returns the string representation of the JobType
func (j JobType) String() string {
	return string(j)
}

// ValidateCapability validates that a capability is supported for this job type
func (j JobType) ValidateCapability(capability Capability) error {
	validCaps, exists := JobCapabilityMap[j]
	if !exists {
		return fmt.Errorf("unknown job type: %s", j)
	}

	if !slices.Contains(validCaps, capability) {
		return fmt.Errorf("capability '%s' is not valid for job type '%s'. Valid capabilities: %v",
			capability, j, validCaps)
	}

	return nil
}

// combineCapabilities combines multiple capability slices and ensures uniqueness
func combineCapabilities(capSlices ...[]Capability) []Capability {
	caps := util.NewSet[Capability]()
	for _, capSlice := range capSlices {
		caps.Add(capSlice...)
	}
	return caps.Items()
}

// Job type constants - centralized from tee-indexer and tee-worker
const (
	WebJob               JobType = "web"
	TelemetryJob         JobType = "telemetry"
	TiktokJob            JobType = "tiktok"
	TwitterJob           JobType = "twitter"            // General Twitter scraping (uses best available auth for capability)
	TwitterCredentialJob JobType = "twitter-credential" // Twitter scraping with credentials
	TwitterApiJob        JobType = "twitter-api"        // Twitter scraping with API keys
	TwitterApifyJob      JobType = "twitter-apify"      // Twitter scraping with Apify
	LinkedInJob          JobType = "linkedin"           // LinkedIn scraping, keeping for unmarshalling logic
	RedditJob            JobType = "reddit"             // Reddit scraping with Apify
)

// Capability constants - typed to prevent typos and enable discoverability
const (
	CapScraper             Capability = "scraper"
	CapTelemetry           Capability = "telemetry"
	CapTranscription       Capability = "transcription"
	CapSearchByQuery       Capability = "searchbyquery"
	CapSearchByTrending    Capability = "searchbytrending"
	CapSearchByFullArchive Capability = "searchbyfullarchive"
	CapSearchByProfile     Capability = "searchbyprofile"
	CapGetById             Capability = "getbyid"
	CapGetReplies          Capability = "getreplies"
	CapGetRetweeters       Capability = "getretweeters"
	CapGetTweets           Capability = "gettweets"
	CapGetMedia            Capability = "getmedia"
	CapGetHomeTweets       Capability = "gethometweets"
	CapGetForYouTweets     Capability = "getforyoutweets"
	CapGetProfileById      Capability = "getprofilebyid"
	CapGetTrends           Capability = "gettrends"
	CapGetFollowing        Capability = "getfollowing"
	CapGetFollowers        Capability = "getfollowers"
	CapGetSpace            Capability = "getspace"
	CapGetProfile          Capability = "getprofile" // LinkedIn get profile capability
	// Reddit capabilities
	CapScrapeUrls        Capability = "scrapeurls"
	CapSearchPosts       Capability = "searchposts"
	CapSearchUsers       Capability = "searchusers"
	CapSearchCommunities Capability = "searchcommunities"

	CapEmpty Capability = ""
)

// Capability group constants for easy reuse
var (
	AlwaysAvailableWebCaps       = []Capability{CapScraper, CapEmpty}
	AlwaysAvailableTelemetryCaps = []Capability{CapTelemetry, CapEmpty}
	AlwaysAvailableTiktokCaps    = []Capability{CapTranscription, CapEmpty}
	AlwaysAvailableLinkedInCaps  = []Capability{CapSearchByQuery, CapGetProfile, CapEmpty}

	// AlwaysAvailableCapabilities defines the job capabilities that are always available regardless of configuration
	AlwaysAvailableCapabilities = WorkerCapabilities{
		WebJob:       AlwaysAvailableWebCaps,
		TelemetryJob: AlwaysAvailableTelemetryCaps,
		TiktokJob:    AlwaysAvailableTiktokCaps,
	}

	// TwitterCredentialCaps are all Twitter capabilities available with credential-based auth
	TwitterCredentialCaps = []Capability{
		CapSearchByQuery, CapSearchByProfile,
		CapGetById, CapGetReplies, CapGetRetweeters, CapGetTweets, CapGetMedia,
		CapGetHomeTweets, CapGetForYouTweets, CapGetProfileById,
		CapGetTrends, CapGetFollowing, CapGetFollowers, CapGetSpace,
		CapEmpty,
	}

	// TwitterAPICaps are basic Twitter capabilities available with API keys
	TwitterAPICaps = []Capability{CapSearchByQuery, CapGetById, CapGetProfileById, CapEmpty}

	// TwitterApifyCaps are Twitter capabilities available with Apify
	TwitterApifyCaps = []Capability{CapGetFollowers, CapGetFollowing, CapEmpty}

<<<<<<< HEAD
	// TiktokSearchCaps are Tiktok capabilities available with Apify
	TiktokSearchCaps = []Capability{CapSearchByQuery, CapSearchByTrending}
=======
	// RedditCaps are all the Reddit capabilities (only available with Apify)
	RedditCaps = []Capability{CapScrapeUrls, CapSearchPosts, CapSearchUsers, CapSearchCommunities}
>>>>>>> 6f702b56
)

// JobCapabilityMap defines which capabilities are valid for each job type
var JobCapabilityMap = map[JobType][]Capability{
	// Twitter job types and their valid capabilities
	TwitterJob: combineCapabilities(
		TwitterCredentialCaps,
		TwitterAPICaps,
		TwitterApifyCaps,
		[]Capability{CapSearchByFullArchive}, // Elevated API capability
	),
	TwitterCredentialJob: TwitterCredentialCaps,
	TwitterApiJob: combineCapabilities(
		TwitterAPICaps,
		[]Capability{CapSearchByFullArchive}, // Elevated API capability
	),
	TwitterApifyJob: TwitterApifyCaps,

	// Web job capabilities
	WebJob: AlwaysAvailableWebCaps,

	// TikTok job capabilities
	TiktokJob: combineCapabilities(
		AlwaysAvailableTiktokCaps,
		TiktokSearchCaps,
	),

	// Reddit job capabilities
	RedditJob: RedditCaps,

	// Telemetry job capabilities
	TelemetryJob: AlwaysAvailableTelemetryCaps,
}

// if no capability is specified, use the default capability for the job type
var JobDefaultCapabilityMap = map[JobType]Capability{
	TwitterJob:           CapSearchByQuery,
	TwitterCredentialJob: CapSearchByQuery,
	TwitterApiJob:        CapSearchByQuery,
	TwitterApifyJob:      CapGetFollowers,
	WebJob:               CapScraper,
<<<<<<< HEAD
	TiktokJob:            CapSearchByQuery,
=======
	TiktokJob:            CapTranscription,
	RedditJob:            CapScrapeUrls,
>>>>>>> 6f702b56
	TelemetryJob:         CapTelemetry,
}<|MERGE_RESOLUTION|>--- conflicted
+++ resolved
@@ -113,13 +113,11 @@
 	// TwitterApifyCaps are Twitter capabilities available with Apify
 	TwitterApifyCaps = []Capability{CapGetFollowers, CapGetFollowing, CapEmpty}
 
-<<<<<<< HEAD
 	// TiktokSearchCaps are Tiktok capabilities available with Apify
 	TiktokSearchCaps = []Capability{CapSearchByQuery, CapSearchByTrending}
-=======
+
 	// RedditCaps are all the Reddit capabilities (only available with Apify)
 	RedditCaps = []Capability{CapScrapeUrls, CapSearchPosts, CapSearchUsers, CapSearchCommunities}
->>>>>>> 6f702b56
 )
 
 // JobCapabilityMap defines which capabilities are valid for each job type
@@ -161,11 +159,7 @@
 	TwitterApiJob:        CapSearchByQuery,
 	TwitterApifyJob:      CapGetFollowers,
 	WebJob:               CapScraper,
-<<<<<<< HEAD
 	TiktokJob:            CapSearchByQuery,
-=======
-	TiktokJob:            CapTranscription,
 	RedditJob:            CapScrapeUrls,
->>>>>>> 6f702b56
 	TelemetryJob:         CapTelemetry,
 }