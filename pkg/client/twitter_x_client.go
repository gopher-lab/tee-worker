--- conflicted
+++ resolved
@@ -40,11 +40,7 @@
 		httpClient: &http.Client{},
 	}
 
-<<<<<<< HEAD
 	logrus.Info("TwitterXClient instantiated successfully using base URL: ", client.baseUrl)
-
-=======
->>>>>>> 590040b7
 	return client
 }
 
