package jobserver

import (
	"context"
	"errors"
	"slices"
	"strings"
	"sync"

	"github.com/sirupsen/logrus"
	"golang.org/x/exp/maps"

	"github.com/google/uuid"
	teetypes "github.com/masa-finance/tee-types/types"
	"github.com/masa-finance/tee-worker/api/types"
	"github.com/masa-finance/tee-worker/internal/config"
	"github.com/masa-finance/tee-worker/internal/jobs"
	"github.com/masa-finance/tee-worker/internal/jobs/stats"
	"github.com/masa-finance/tee-worker/pkg/tee"
)

type JobServer struct {
	sync.Mutex

	jobChan chan types.Job
	workers int

	results          *ResultCache
	jobConfiguration types.JobConfiguration

	jobWorkers   map[teetypes.JobType]*jobWorkerEntry
	executedJobs map[string]bool
}

type jobWorkerEntry struct {
	w worker
	sync.Mutex
}

func NewJobServer(workers int, jc types.JobConfiguration) *JobServer {
	logrus.Info("Initializing JobServer...")

	// Validate and set worker count
	if workers <= 0 {
		logrus.Infof("Invalid worker count (%d), defaulting to 1 worker.", workers)
		workers = 1
	} else {
		logrus.Infof("Setting worker count to %d.", workers)
	}

	// Retrieve and set buffer size for stats collector
<<<<<<< HEAD
	bufSize := jc.GetUint("stats_buf_size", 128)
	logrus.Infof("Using stats_buf_size: %d.", bufSize)
=======
	bufSizeInt, err := jc.GetInt("stats_buf_size", 128)
	var bufSize uint
	if err != nil || bufSizeInt <= 0 {
		if err != nil {
			logrus.Errorf("Invalid stats_buf_size config: %v", err)
		} else {
			logrus.Errorf("stats_buf_size must be positive: %d", bufSizeInt)
		}
		bufSize = 128
		logrus.Infof("Using default stats_buf_size: %d.", bufSize)
	} else {
		bufSize = uint(bufSizeInt)
		logrus.Infof("Using stats_buf_size: %d.", bufSize)
	}
>>>>>>> a8a25a00

	// Start stats collector
	logrus.Info("Starting stats collector...")
	s := stats.StartCollector(bufSize, jc)
	logrus.Info("Stats collector started successfully.")

	// Set worker ID in stats collector if available
	workerID := jc.GetString("worker_id", "")
	if workerID != "" {
		logrus.Infof("Setting worker ID to '%s' in stats collector.", workerID)
		s.SetWorkerID(workerID)
	} else {
		logrus.Info("No worker ID found in JobConfiguration.")
	}

	// Initialize job workers
	logrus.Info("Setting up job workers...")
<<<<<<< HEAD
	jobworkers := map[string]*jobWorkerEntry{
		string(teetypes.WebJob): {
			w: jobs.NewWebScraper(jc, s),
		},
		string(teetypes.TwitterJob): {
			w: jobs.NewTwitterScraper(jc, s),
		},
		string(teetypes.TwitterCredentialJob): {
			w: jobs.NewTwitterScraper(jc, s), // Uses the same implementation as standard Twitter scraper
		},
		string(teetypes.TwitterApiJob): {
			w: jobs.NewTwitterScraper(jc, s), // Uses the same implementation as standard Twitter scraper
		},
		string(teetypes.TelemetryJob): {
			w: jobs.NewTelemetryJob(jc, s),
		},
		string(teetypes.TiktokJob): {
=======
	jobworkers := map[teetypes.JobType]*jobWorkerEntry{
		teetypes.WebJob: {
			w: jobs.NewWebScraper(jc, s),
		},
		teetypes.TwitterJob: {
			w: jobs.NewTwitterScraper(jc, s),
		},
		teetypes.TwitterCredentialJob: {
			w: jobs.NewTwitterScraper(jc, s), // Uses the same implementation as standard Twitter scraper
		},
		teetypes.TwitterApiJob: {
			w: jobs.NewTwitterScraper(jc, s), // Uses the same implementation as standard Twitter scraper
		},
		teetypes.TelemetryJob: {
			w: jobs.NewTelemetryJob(jc, s),
		},
		teetypes.TiktokJob: {
>>>>>>> a8a25a00
			w: jobs.NewTikTokTranscriber(jc, s),
		},
	}
	// Validate that all workers were initialized successfully
	for jobType, workerEntry := range jobworkers {
		if workerEntry.w == nil {
			logrus.Errorf("Failed to initialize worker for job type: %s. This worker will not be available.", jobType)
			// Remove the nil worker from the map to prevent runtime issues
			delete(jobworkers, jobType)
		} else {
			logrus.Infof("Successfully initialized job worker for: %s", jobType)
		}
	}

	if len(jobworkers) == 0 {
		logrus.Error("No job workers were successfully initialized!")
	}

	logrus.Info("Job workers setup completed.")

	// Return the JobServer instance
	logrus.Info("JobServer initialization complete.")

	// Get result cache max size with error handling
	resultCacheMaxSize, err := jc.GetInt("result_cache_max_size", 1000)
	if err != nil {
		logrus.Errorf("Invalid result_cache_max_size config: %v", err)
		resultCacheMaxSize = 1000
	}

	js := &JobServer{
		jobChan: make(chan types.Job),
		// TODO The defaults here should come from config.go, but during tests the config is not necessarily read
		results:          NewResultCache(resultCacheMaxSize, jc.GetDuration("result_cache_max_age_seconds", 600)),
		workers:          workers,
		jobConfiguration: jc,
		jobWorkers:       jobworkers,
		executedJobs:     make(map[string]bool),
	}

	// Set the JobServer reference in the stats collector for capability reporting
	if s != nil {
		s.SetJobServer(js)
	}

	return js
}

// CapabilityProvider is an interface for workers that can report their capabilities
type CapabilityProvider interface {
	GetStructuredCapabilities() teetypes.WorkerCapabilities
}

// GetWorkerCapabilities returns the structured capabilities for all registered workers
func (js *JobServer) GetWorkerCapabilities() teetypes.WorkerCapabilities {
	// Use a map to deduplicate capabilities by job type
	jobTypeCapMap := make(map[teetypes.JobType]map[teetypes.Capability]struct{})

	for _, workerEntry := range js.jobWorkers {
		if provider, ok := workerEntry.w.(CapabilityProvider); ok {
			workerCapabilities := provider.GetStructuredCapabilities()
			for jobType, capabilities := range workerCapabilities {
				if _, exists := jobTypeCapMap[jobType]; !exists {
					jobTypeCapMap[jobType] = make(map[teetypes.Capability]struct{})
				}
				for _, capability := range capabilities {
					jobTypeCapMap[jobType][capability] = struct{}{}
				}
			}
		}
	}

	// Convert to final map format
	allCapabilities := make(teetypes.WorkerCapabilities)
	for jobType, capabilitySet := range jobTypeCapMap {
		capabilities := maps.Keys(capabilitySet)
		allCapabilities[jobType] = capabilities
	}

	return allCapabilities
}

func (js *JobServer) Run(ctx context.Context) {
	for i := 0; i < js.workers; i++ {
		go js.worker(ctx)
	}

	<-ctx.Done()
}

func (js *JobServer) AddJob(j types.Job) (string, error) {
	js.Lock()
	defer js.Unlock()

	if _, ok := js.executedJobs[j.Nonce]; ok {
		return "", errors.New("job already executed")
	}

	js.executedJobs[j.Nonce] = true

	if j.TargetWorker != "" && j.TargetWorker != tee.WorkerID {
		return "", errors.New("this job is not for this worker")
	}

	if j.Type != teetypes.TelemetryJob && config.MinersWhiteList != "" {
		var miners []string

		// In standalone mode, we just whitelist ourselves
		if config.StandaloneMode() {
			miners = []string{tee.WorkerID}
		} else {
			miners = strings.Split(config.MinersWhiteList, ",")
		}

		logrus.Debugf("Checking if job from miner %s is whitelisted. Miners white list: %+v", j.WorkerID, miners)

		if !slices.Contains(miners, j.WorkerID) {
			logrus.Debugf("Job from non-whitelisted miner %s", j.WorkerID)
			return "", errors.New("this job is not from a whitelisted miner")
		}
		logrus.Debugf("Job from whitelisted miner %s", j.WorkerID)
	}

	// TODO The default should come from config.go, but during tests the config is not necessarily read
	j.Timeout = js.jobConfiguration.GetDuration("job_timeout_seconds", 300)

	jobUUID := uuid.New().String()
	j.UUID = jobUUID

	go func() {
		js.jobChan <- j
	}()

	return jobUUID, nil
}

func (js *JobServer) GetJobResult(uuid string) (types.JobResult, bool) {
	return js.results.Get(uuid)
}<|MERGE_RESOLUTION|>--- conflicted
+++ resolved
@@ -49,10 +49,6 @@
 	}
 
 	// Retrieve and set buffer size for stats collector
-<<<<<<< HEAD
-	bufSize := jc.GetUint("stats_buf_size", 128)
-	logrus.Infof("Using stats_buf_size: %d.", bufSize)
-=======
 	bufSizeInt, err := jc.GetInt("stats_buf_size", 128)
 	var bufSize uint
 	if err != nil || bufSizeInt <= 0 {
@@ -67,7 +63,6 @@
 		bufSize = uint(bufSizeInt)
 		logrus.Infof("Using stats_buf_size: %d.", bufSize)
 	}
->>>>>>> a8a25a00
 
 	// Start stats collector
 	logrus.Info("Starting stats collector...")
@@ -85,25 +80,6 @@
 
 	// Initialize job workers
 	logrus.Info("Setting up job workers...")
-<<<<<<< HEAD
-	jobworkers := map[string]*jobWorkerEntry{
-		string(teetypes.WebJob): {
-			w: jobs.NewWebScraper(jc, s),
-		},
-		string(teetypes.TwitterJob): {
-			w: jobs.NewTwitterScraper(jc, s),
-		},
-		string(teetypes.TwitterCredentialJob): {
-			w: jobs.NewTwitterScraper(jc, s), // Uses the same implementation as standard Twitter scraper
-		},
-		string(teetypes.TwitterApiJob): {
-			w: jobs.NewTwitterScraper(jc, s), // Uses the same implementation as standard Twitter scraper
-		},
-		string(teetypes.TelemetryJob): {
-			w: jobs.NewTelemetryJob(jc, s),
-		},
-		string(teetypes.TiktokJob): {
-=======
 	jobworkers := map[teetypes.JobType]*jobWorkerEntry{
 		teetypes.WebJob: {
 			w: jobs.NewWebScraper(jc, s),
@@ -121,7 +97,6 @@
 			w: jobs.NewTelemetryJob(jc, s),
 		},
 		teetypes.TiktokJob: {
->>>>>>> a8a25a00
 			w: jobs.NewTikTokTranscriber(jc, s),
 		},
 	}
