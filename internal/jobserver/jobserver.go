package jobserver

import (
	"context"
	"sync"

	"github.com/sirupsen/logrus"

	"github.com/google/uuid"
	"github.com/masa-finance/tee-worker/api/types"
	"github.com/masa-finance/tee-worker/internal/jobs"
	"github.com/masa-finance/tee-worker/internal/jobs/stats"
)

type JobServer struct {
	sync.Mutex

	jobChan chan types.Job
	workers int

	results          *ResultCache
	jobConfiguration types.JobConfiguration

	jobWorkers map[string]*jobWorkerEntry
}

type jobWorkerEntry struct {
	w worker
	sync.Mutex
}

func NewJobServer(workers int, jc types.JobConfiguration) *JobServer {
	logrus.Info("Initializing JobServer...")

	// Validate and set worker count
	if workers <= 0 {
		logrus.Infof("Invalid worker count (%d), defaulting to 1 worker.", workers)
		workers = 1
	} else {
		logrus.Infof("Setting worker count to %d.", workers)
	}

	// Retrieve and set buffer size for stats collector
	bufSize, ok := jc["stats_buf_size"].(uint)
	if !ok {
		logrus.Info("stats_buf_size not provided or invalid in JobConfiguration. Defaulting to 128.")
		bufSize = 128
	} else {
		logrus.Infof("Using stats_buf_size: %d.", bufSize)
	}

	// Start stats collector
	logrus.Info("Starting stats collector...")
	s := stats.StartCollector(bufSize, jc)
	logrus.Info("Stats collector started successfully.")

	// Set worker ID in stats collector if available
	if workerID, ok := jc["worker_id"].(string); ok && workerID != "" {
		logrus.Infof("Setting worker ID to '%s' in stats collector.", workerID)
		s.SetWorkerID(workerID)
	} else {
		logrus.Info("No worker ID found in JobConfiguration.")
	}

	// Initialize job workers
	logrus.Info("Setting up job workers...")
	jobworkers := map[string]*jobWorkerEntry{
		jobs.WebScraperType: {
			w: jobs.NewWebScraper(jc, s),
		},
		jobs.TwitterScraperType: {
			w: jobs.NewTwitterScraper(jc, s),
		},
		jobs.TwitterCredentialScraperType: {
			w: jobs.NewTwitterScraper(jc, s), // Uses the same implementation as standard Twitter scraper
		},
		jobs.TwitterApiScraperType: {
			w: jobs.NewTwitterScraper(jc, s), // Uses the same implementation as standard Twitter scraper
		},
		jobs.TelemetryJobType: {
			w: jobs.NewTelemetryJob(jc, s),
		},
	}
	logrus.Infof("Initialized job worker for: %s", jobs.WebScraperType)
	logrus.Infof("Initialized job worker for: %s", jobs.TwitterScraperType)
	logrus.Infof("Initialized job worker for: %s", jobs.TwitterCredentialScraperType)
	logrus.Infof("Initialized job worker for: %s", jobs.TwitterApiScraperType)
	logrus.Infof("Initialized job worker for: %s", jobs.TelemetryJobType)

	logrus.Info("Job workers setup completed.")

	// Return the JobServer instance
	logrus.Info("JobServer initialization complete.")
	return &JobServer{
		jobChan: make(chan types.Job),
<<<<<<< HEAD
		results: NewResultCache(getIntFromConfig(jc, "result_cache_max_size", 1000), getIntFromConfig(jc, "result_cache_max_age_seconds", 600)),
=======
		// TODO The defaults here should come from config.go, but during tests the config is not necessarily read
		results: NewResultCache(jc.GetInt("result_cache_max_size", 1000), jc.GetDuration("result_cache_max_age_seconds", 600)),
>>>>>>> 72f6559e

		workers:          workers,
		jobConfiguration: jc,
		jobWorkers:       jobworkers,
	}
}

func (js *JobServer) Run(ctx context.Context) {
	for i := 0; i < js.workers; i++ {
		go js.worker(ctx)
	}

	<-ctx.Done()
}

func (js *JobServer) AddJob(j types.Job) string {
	// TODO The default should come from config.go, but during tests the config is not necessarily read
	j.Timeout = js.jobConfiguration.GetDuration("job_timeout_seconds", 300)
	j.UUID = uuid.New().String()
	defer func() {
		go func() {
			js.jobChan <- j
		}()
	}()
	return j.UUID
}

func (js *JobServer) GetJobResult(uuid string) (types.JobResult, bool) {
	return js.results.Get(uuid)
}<|MERGE_RESOLUTION|>--- conflicted
+++ resolved
@@ -93,13 +93,8 @@
 	logrus.Info("JobServer initialization complete.")
 	return &JobServer{
 		jobChan: make(chan types.Job),
-<<<<<<< HEAD
-		results: NewResultCache(getIntFromConfig(jc, "result_cache_max_size", 1000), getIntFromConfig(jc, "result_cache_max_age_seconds", 600)),
-=======
 		// TODO The defaults here should come from config.go, but during tests the config is not necessarily read
 		results: NewResultCache(jc.GetInt("result_cache_max_size", 1000), jc.GetDuration("result_cache_max_age_seconds", 600)),
->>>>>>> 72f6559e
-
 		workers:          workers,
 		jobConfiguration: jc,
 		jobWorkers:       jobworkers,
