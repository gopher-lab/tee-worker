package capabilities

import (
	"reflect"
	"slices"
	"testing"

	"github.com/masa-finance/tee-worker/api/types"
)

// MockJobServer implements JobServerInterface for testing
type MockJobServer struct {
	capabilities map[string][]types.Capability
}

func (m *MockJobServer) GetWorkerCapabilities() map[string][]types.Capability {
	return m.capabilities
}

func TestDetectCapabilities(t *testing.T) {
	tests := []struct {
		name      string
		jc        types.JobConfiguration
		jobServer JobServerInterface
<<<<<<< HEAD
		expected  []string
=======
		expected  []types.Capability
>>>>>>> 4c5f3e74
	}{
		{
			name: "With JobServer - gets capabilities from workers",
			jc:   types.JobConfiguration{},
			jobServer: &MockJobServer{
<<<<<<< HEAD
				capabilities: map[string][]string{
=======
				capabilities: map[string][]types.Capability{
>>>>>>> 4c5f3e74
					"web-scraper":          {"web-scraper"},
					"telemetry":            {"telemetry"},
					"tiktok-transcription": {"tiktok-transcription"},
					"twitter-scraper":      {"searchbyquery", "getbyid", "getprofilebyid"},
				},
			},
			expected: []types.Capability{
				"web-scraper",
				"telemetry",
				"tiktok-transcription",
				"searchbyquery",
				"getbyid",
				"getprofilebyid",
			},
		},
		{
			name:      "Without JobServer - basic capabilities only",
			jc:        types.JobConfiguration{},
			jobServer: nil,
			expected: []types.Capability{
				"web-scraper",
				"telemetry",
				"tiktok-transcription",
			},
		},
		{
			name: "Without JobServer - with Twitter accounts",
			jc: types.JobConfiguration{
				"twitter_accounts": []string{"user1:pass1"},
			},
			jobServer: nil,
			expected: []types.Capability{
				"web-scraper",
				"telemetry",
				"tiktok-transcription",
				"searchbyquery",
				"getbyid",
				"getprofilebyid",
			},
		},
		{
			name: "Without JobServer - with Twitter API keys",
			jc: types.JobConfiguration{
				"twitter_api_keys": []string{"key1"},
			},
			jobServer: nil,
			expected: []types.Capability{
				"web-scraper",
				"telemetry",
				"tiktok-transcription",
				"searchbyquery",
				"getbyid",
				"getprofilebyid",
			},
		},
		{
			name: "Without JobServer - with LinkedIn credentials array",
			jc: types.JobConfiguration{
				"linkedin_credentials": []interface{}{
					map[string]interface{}{
						"li_at_cookie": "cookie1",
						"csrf_token":   "token1",
						"jsessionid":   "session1",
					},
				},
			},
			jobServer: nil,
			expected: []string{
				"web-scraper",
				"telemetry",
				"tiktok-transcription",
				"searchbyquery",
				"getprofile",
			},
		},
		{
			name: "Without JobServer - with LinkedIn individual credentials",
			jc: types.JobConfiguration{
				"linkedin_li_at_cookie": "cookie1",
				"linkedin_csrf_token":   "token1",
				"linkedin_jsessionid":   "session1",
			},
			jobServer: nil,
			expected: []string{
				"web-scraper",
				"telemetry",
				"tiktok-transcription",
				"searchbyquery",
				"getprofile",
			},
		},
		{
			name: "Without JobServer - with both Twitter and LinkedIn credentials",
			jc: types.JobConfiguration{
				"twitter_accounts":      []string{"user1:pass1"},
				"linkedin_li_at_cookie": "cookie1",
				"linkedin_csrf_token":   "token1",
				"linkedin_jsessionid":   "session1",
			},
			jobServer: nil,
			expected: []string{
				"web-scraper",
				"telemetry",
				"tiktok-transcription",
				"searchbyquery",
				"getbyid",
				"getprofilebyid",
				"getprofile",
			},
		},
		{
			name: "Without JobServer - with incomplete LinkedIn credentials",
			jc: types.JobConfiguration{
				"linkedin_li_at_cookie": "cookie1",
				"linkedin_csrf_token":   "token1",
				// Missing linkedin_jsessionid
			},
			jobServer: nil,
			expected: []string{
				"web-scraper",
				"telemetry",
				"tiktok-transcription",
			},
		},
		{
			name: "Without JobServer - with incomplete LinkedIn credentials (missing csrf_token)",
			jc: types.JobConfiguration{
				"linkedin_li_at_cookie": "cookie1",
				"linkedin_jsessionid":   "session1",
				// Missing linkedin_csrf_token
			},
			jobServer: nil,
			expected: []string{
				"web-scraper",
				"telemetry",
				"tiktok-transcription",
			},
		},
		{
			name: "Without JobServer - with incomplete LinkedIn credentials (missing jsessionid)",
			jc: types.JobConfiguration{
				"linkedin_li_at_cookie": "cookie1",
				"linkedin_csrf_token":   "token1",
				// Missing linkedin_jsessionid
			},
			jobServer: nil,
			expected: []string{
				"web-scraper",
				"telemetry",
				"tiktok-transcription",
			},
		},
	}

	for _, tt := range tests {
		t.Run(tt.name, func(t *testing.T) {
			got := DetectCapabilities(tt.jc, tt.jobServer)

			// Sort both slices for comparison
<<<<<<< HEAD
			sort.Strings(got)
			sort.Strings(tt.expected)
=======
			slices.Sort(got)
			slices.Sort(tt.expected)
>>>>>>> 4c5f3e74

			if !reflect.DeepEqual(got, tt.expected) {
				t.Errorf("DetectCapabilities() = %v, want %v", got, tt.expected)
			}
		})
	}
}

func TestMergeCapabilities(t *testing.T) {
	tests := []struct {
		name     string
		manual   string
		detected []types.Capability
		expected []types.Capability
	}{
		{
			name:     "Empty manual, some detected",
			manual:   "",
			detected: []types.Capability{"web-scraper", "telemetry"},
			expected: []types.Capability{"web-scraper", "telemetry"},
		},
		{
			name:     "Manual 'all' with detected",
			manual:   "all",
			detected: []types.Capability{"web-scraper", "telemetry", "searchbyquery"},
			expected: []types.Capability{"all", "web-scraper", "telemetry", "searchbyquery"},
		},
		{
			name:     "Manual specific capabilities with detected",
			manual:   "searchbyquery,getbyid",
			detected: []types.Capability{"web-scraper", "telemetry", "searchbyprofile"},
			expected: []types.Capability{"searchbyquery", "getbyid", "web-scraper", "telemetry", "searchbyprofile"},
		},
		{
			name:     "Overlapping manual and detected",
			manual:   "web-scraper,custom-cap",
			detected: []types.Capability{"web-scraper", "telemetry"},
			expected: []types.Capability{"web-scraper", "custom-cap", "telemetry"},
		},
		{
			name:     "Manual with spaces",
			manual:   "cap1, cap2 , cap3",
			detected: []types.Capability{"cap4"},
			expected: []types.Capability{"cap1", "cap2", "cap3", "cap4"},
		},
	}

	for _, tt := range tests {
		t.Run(tt.name, func(t *testing.T) {
			got := MergeCapabilities(tt.manual, tt.detected)

			// Sort for consistent comparison since map iteration is random
<<<<<<< HEAD
			sort.Strings(got)
			sort.Strings(tt.expected)
=======
			slices.Sort(got)
			slices.Sort(tt.expected)
>>>>>>> 4c5f3e74

			if !reflect.DeepEqual(got, tt.expected) {
				t.Errorf("MergeCapabilities() = %v, want %v", got, tt.expected)
			}
		})
	}
}<|MERGE_RESOLUTION|>--- conflicted
+++ resolved
@@ -22,21 +22,13 @@
 		name      string
 		jc        types.JobConfiguration
 		jobServer JobServerInterface
-<<<<<<< HEAD
-		expected  []string
-=======
 		expected  []types.Capability
->>>>>>> 4c5f3e74
 	}{
 		{
 			name: "With JobServer - gets capabilities from workers",
 			jc:   types.JobConfiguration{},
 			jobServer: &MockJobServer{
-<<<<<<< HEAD
-				capabilities: map[string][]string{
-=======
 				capabilities: map[string][]types.Capability{
->>>>>>> 4c5f3e74
 					"web-scraper":          {"web-scraper"},
 					"telemetry":            {"telemetry"},
 					"tiktok-transcription": {"tiktok-transcription"},
@@ -104,7 +96,7 @@
 				},
 			},
 			jobServer: nil,
-			expected: []string{
+			expected: []types.Capability{
 				"web-scraper",
 				"telemetry",
 				"tiktok-transcription",
@@ -120,7 +112,7 @@
 				"linkedin_jsessionid":   "session1",
 			},
 			jobServer: nil,
-			expected: []string{
+			expected: []types.Capability{
 				"web-scraper",
 				"telemetry",
 				"tiktok-transcription",
@@ -137,7 +129,7 @@
 				"linkedin_jsessionid":   "session1",
 			},
 			jobServer: nil,
-			expected: []string{
+			expected: []types.Capability{
 				"web-scraper",
 				"telemetry",
 				"tiktok-transcription",
@@ -155,7 +147,7 @@
 				// Missing linkedin_jsessionid
 			},
 			jobServer: nil,
-			expected: []string{
+			expected: []types.Capability{
 				"web-scraper",
 				"telemetry",
 				"tiktok-transcription",
@@ -169,7 +161,7 @@
 				// Missing linkedin_csrf_token
 			},
 			jobServer: nil,
-			expected: []string{
+			expected: []types.Capability{
 				"web-scraper",
 				"telemetry",
 				"tiktok-transcription",
@@ -183,7 +175,7 @@
 				// Missing linkedin_jsessionid
 			},
 			jobServer: nil,
-			expected: []string{
+			expected: []types.Capability{
 				"web-scraper",
 				"telemetry",
 				"tiktok-transcription",
@@ -196,13 +188,8 @@
 			got := DetectCapabilities(tt.jc, tt.jobServer)
 
 			// Sort both slices for comparison
-<<<<<<< HEAD
-			sort.Strings(got)
-			sort.Strings(tt.expected)
-=======
 			slices.Sort(got)
 			slices.Sort(tt.expected)
->>>>>>> 4c5f3e74
 
 			if !reflect.DeepEqual(got, tt.expected) {
 				t.Errorf("DetectCapabilities() = %v, want %v", got, tt.expected)
@@ -255,13 +242,8 @@
 			got := MergeCapabilities(tt.manual, tt.detected)
 
 			// Sort for consistent comparison since map iteration is random
-<<<<<<< HEAD
-			sort.Strings(got)
-			sort.Strings(tt.expected)
-=======
 			slices.Sort(got)
 			slices.Sort(tt.expected)
->>>>>>> 4c5f3e74
 
 			if !reflect.DeepEqual(got, tt.expected) {
 				t.Errorf("MergeCapabilities() = %v, want %v", got, tt.expected)
