package capabilities

import (
	"reflect"
	"slices"
	"testing"

	teetypes "github.com/masa-finance/tee-types/types"
	"github.com/masa-finance/tee-worker/api/types"
)

// MockJobServer implements JobServerInterface for testing
type MockJobServer struct {
	capabilities teetypes.WorkerCapabilities
}

func (m *MockJobServer) GetWorkerCapabilities() teetypes.WorkerCapabilities {
	return m.capabilities
}

func TestDetectCapabilities(t *testing.T) {
	tests := []struct {
		name      string
		jc        types.JobConfiguration
		jobServer JobServerInterface
		expected  teetypes.WorkerCapabilities
	}{
		{
			name: "With JobServer - gets capabilities from workers",
			jc:   types.JobConfiguration{},
			jobServer: &MockJobServer{
				capabilities: teetypes.WorkerCapabilities{
					teetypes.WebJob:       {teetypes.CapWebScraper},
					teetypes.TelemetryJob: {teetypes.CapTelemetry},
					teetypes.TiktokJob:    {teetypes.CapTiktokTranscription},
					teetypes.TwitterJob:   {teetypes.CapSearchByQuery, teetypes.CapGetById, teetypes.CapGetProfileById},
				},
			},
			expected: teetypes.WorkerCapabilities{
				teetypes.WebJob:       {teetypes.CapWebScraper},
				teetypes.TelemetryJob: {teetypes.CapTelemetry},
				teetypes.TiktokJob:    {teetypes.CapTiktokTranscription},
				teetypes.TwitterJob:   {teetypes.CapSearchByQuery, teetypes.CapGetById, teetypes.CapGetProfileById},
			},
		},
		{
			name:      "Without JobServer - basic capabilities only",
			jc:        types.JobConfiguration{},
			jobServer: nil,
			expected: teetypes.WorkerCapabilities{
				teetypes.WebJob:       {teetypes.CapWebScraper},
				teetypes.TelemetryJob: {teetypes.CapTelemetry},
				teetypes.TiktokJob:    {teetypes.CapTiktokTranscription},
			},
		},
		{
			name: "With Twitter accounts - adds credential capabilities",
			jc: types.JobConfiguration{
				"twitter_accounts": []string{"account1", "account2"},
			},
			jobServer: nil,
			expected: teetypes.WorkerCapabilities{
				teetypes.WebJob:               {teetypes.CapWebScraper},
				teetypes.TelemetryJob:         {teetypes.CapTelemetry},
				teetypes.TiktokJob:            {teetypes.CapTiktokTranscription},
				teetypes.TwitterCredentialJob: teetypes.TwitterCredentialCaps,
				teetypes.TwitterJob:           teetypes.TwitterCredentialCaps,
			},
		},
		{
			name: "With Twitter API keys - adds API capabilities",
			jc: types.JobConfiguration{
				"twitter_api_keys": []string{"key1", "key2"},
<<<<<<< HEAD
			},
			jobServer: nil,
			expected: teetypes.WorkerCapabilities{
				teetypes.WebJob:        {teetypes.CapWebScraper},
				teetypes.TelemetryJob:  {teetypes.CapTelemetry},
				teetypes.TiktokJob:     {teetypes.CapTiktokTranscription},
				teetypes.TwitterApiJob: teetypes.TwitterAPICaps,
				teetypes.TwitterJob:    teetypes.TwitterAPICaps,
			},
		},
		{
			name: "With mock elevated Twitter API keys - only basic capabilities detected",
			jc: types.JobConfiguration{
				"twitter_api_keys": []string{"Bearer abcd1234-ELEVATED"},
			},
			jobServer: nil,
			expected: teetypes.WorkerCapabilities{
=======
			},
			jobServer: nil,
			expected: teetypes.WorkerCapabilities{
				teetypes.WebJob:        {teetypes.CapWebScraper},
				teetypes.TelemetryJob:  {teetypes.CapTelemetry},
				teetypes.TiktokJob:     {teetypes.CapTiktokTranscription},
				teetypes.TwitterApiJob: teetypes.TwitterAPICaps,
				teetypes.TwitterJob:    teetypes.TwitterAPICaps,
			},
		},
		{
			name: "With mock elevated Twitter API keys - only basic capabilities detected",
			jc: types.JobConfiguration{
				"twitter_api_keys": []string{"Bearer abcd1234-ELEVATED"},
			},
			jobServer: nil,
			expected: teetypes.WorkerCapabilities{
>>>>>>> a8a25a00
				teetypes.WebJob:       {teetypes.CapWebScraper},
				teetypes.TelemetryJob: {teetypes.CapTelemetry},
				teetypes.TiktokJob:    {teetypes.CapTiktokTranscription},
				// Note: Mock elevated keys will be detected as basic since we can't make real API calls in tests
				teetypes.TwitterApiJob: teetypes.TwitterAPICaps,
				teetypes.TwitterJob:    teetypes.TwitterAPICaps,
			},
		},
	}

	for _, tt := range tests {
		t.Run(tt.name, func(t *testing.T) {
			got := DetectCapabilities(tt.jc, tt.jobServer)

<<<<<<< HEAD
			if !reflect.DeepEqual(got, tt.expected) {
				t.Errorf("DetectCapabilities() = %v, want %v", got, tt.expected)
=======
			// Extract job type keys and sort for consistent comparison
			gotKeys := make([]string, 0, len(got))
			for jobType := range got {
				gotKeys = append(gotKeys, jobType.String())
			}

			expectedKeys := make([]string, 0, len(tt.expected))
			for jobType := range tt.expected {
				expectedKeys = append(expectedKeys, jobType.String())
			}

			// Sort both slices for comparison
			slices.Sort(gotKeys)
			slices.Sort(expectedKeys)

			// Compare the sorted slices
			if !reflect.DeepEqual(gotKeys, expectedKeys) {
				t.Errorf("DetectCapabilities() job types = %v, want %v", gotKeys, expectedKeys)
>>>>>>> a8a25a00
			}
		})
	}
}

// Helper function to check if a job type exists in capabilities
func hasJobType(capabilities teetypes.WorkerCapabilities, jobName string) bool {
	_, exists := capabilities[teetypes.JobType(jobName)]
	return exists
}

func TestDetectCapabilities_ScraperTypes(t *testing.T) {
	tests := []struct {
		name         string
		jc           types.JobConfiguration
		expectedKeys []string // scraper names we expect
	}{
		{
			name:         "Basic scrapers only",
			jc:           types.JobConfiguration{},
			expectedKeys: []string{"web", "telemetry", "tiktok"},
		},
		{
			name: "With Twitter accounts",
			jc: types.JobConfiguration{
				"twitter_accounts": []string{"user1:pass1"},
			},
			expectedKeys: []string{"web", "telemetry", "tiktok", "twitter", "twitter-credential"},
		},
		{
			name: "With Twitter API keys",
			jc: types.JobConfiguration{
				"twitter_api_keys": []string{"key1"},
			},
			expectedKeys: []string{"web", "telemetry", "tiktok", "twitter", "twitter-api"},
		},
	}

	for _, tt := range tests {
		t.Run(tt.name, func(t *testing.T) {
			caps := DetectCapabilities(tt.jc, nil)
<<<<<<< HEAD

			jobNames := make([]string, 0, len(caps))
			for jobType := range caps {
				jobNames = append(jobNames, jobType.String())
			}

=======

			jobNames := make([]string, 0, len(caps))
			for jobType := range caps {
				jobNames = append(jobNames, jobType.String())
			}

>>>>>>> a8a25a00
			// Sort both slices for comparison
			slices.Sort(jobNames)
			expectedSorted := make([]string, len(tt.expectedKeys))
			copy(expectedSorted, tt.expectedKeys)
			slices.Sort(expectedSorted)

			// Compare the sorted slices
			if !reflect.DeepEqual(jobNames, expectedSorted) {
				t.Errorf("Expected capabilities %v, got %v", expectedSorted, jobNames)
			}
		})
	}
}<|MERGE_RESOLUTION|>--- conflicted
+++ resolved
@@ -71,7 +71,6 @@
 			name: "With Twitter API keys - adds API capabilities",
 			jc: types.JobConfiguration{
 				"twitter_api_keys": []string{"key1", "key2"},
-<<<<<<< HEAD
 			},
 			jobServer: nil,
 			expected: teetypes.WorkerCapabilities{
@@ -89,25 +88,6 @@
 			},
 			jobServer: nil,
 			expected: teetypes.WorkerCapabilities{
-=======
-			},
-			jobServer: nil,
-			expected: teetypes.WorkerCapabilities{
-				teetypes.WebJob:        {teetypes.CapWebScraper},
-				teetypes.TelemetryJob:  {teetypes.CapTelemetry},
-				teetypes.TiktokJob:     {teetypes.CapTiktokTranscription},
-				teetypes.TwitterApiJob: teetypes.TwitterAPICaps,
-				teetypes.TwitterJob:    teetypes.TwitterAPICaps,
-			},
-		},
-		{
-			name: "With mock elevated Twitter API keys - only basic capabilities detected",
-			jc: types.JobConfiguration{
-				"twitter_api_keys": []string{"Bearer abcd1234-ELEVATED"},
-			},
-			jobServer: nil,
-			expected: teetypes.WorkerCapabilities{
->>>>>>> a8a25a00
 				teetypes.WebJob:       {teetypes.CapWebScraper},
 				teetypes.TelemetryJob: {teetypes.CapTelemetry},
 				teetypes.TiktokJob:    {teetypes.CapTiktokTranscription},
@@ -122,10 +102,6 @@
 		t.Run(tt.name, func(t *testing.T) {
 			got := DetectCapabilities(tt.jc, tt.jobServer)
 
-<<<<<<< HEAD
-			if !reflect.DeepEqual(got, tt.expected) {
-				t.Errorf("DetectCapabilities() = %v, want %v", got, tt.expected)
-=======
 			// Extract job type keys and sort for consistent comparison
 			gotKeys := make([]string, 0, len(got))
 			for jobType := range got {
@@ -144,7 +120,6 @@
 			// Compare the sorted slices
 			if !reflect.DeepEqual(gotKeys, expectedKeys) {
 				t.Errorf("DetectCapabilities() job types = %v, want %v", gotKeys, expectedKeys)
->>>>>>> a8a25a00
 			}
 		})
 	}
@@ -186,21 +161,12 @@
 	for _, tt := range tests {
 		t.Run(tt.name, func(t *testing.T) {
 			caps := DetectCapabilities(tt.jc, nil)
-<<<<<<< HEAD
 
 			jobNames := make([]string, 0, len(caps))
 			for jobType := range caps {
 				jobNames = append(jobNames, jobType.String())
 			}
 
-=======
-
-			jobNames := make([]string, 0, len(caps))
-			for jobType := range caps {
-				jobNames = append(jobNames, jobType.String())
-			}
-
->>>>>>> a8a25a00
 			// Sort both slices for comparison
 			slices.Sort(jobNames)
 			expectedSorted := make([]string, len(tt.expectedKeys))
