package jobs

import (
	"context"
	"encoding/json"
	"fmt"
	"github.com/masa-finance/tee-worker/internal/jobs/twitterx"
	"github.com/masa-finance/tee-worker/pkg/client"
	"strconv"
	"strings"
	"time"

	twitterscraper "github.com/imperatrona/twitter-scraper"
	"github.com/masa-finance/tee-worker/api/types"
	"github.com/masa-finance/tee-worker/internal/jobs/stats"
	"github.com/masa-finance/tee-worker/internal/jobs/twitter"

	"github.com/sirupsen/logrus"
)

type TweetResult struct {
	ID             int64 `json:"id"`
	TweetID        string
	ConversationID string
	UserID         string
	Text           string
	CreatedAt      time.Time
	Timestamp      int64

	ThreadCursor struct {
		FocalTweetID string
		ThreadID     string
		Cursor       string
		CursorType   string
	}
	IsQuoted     bool
	IsPin        bool
	IsReply      bool
	IsRetweet    bool
	IsSelfThread bool
	Likes        int
	Hashtags     []string
	HTML         string
	Replies      int
	Retweets     int
	URLs         []string
	Username     string

	Photos []Photo

	// Video type.
	Videos []Video

	RetweetedStatusID string
	Views             int
	SensitiveContent  bool

	// from twitterx
	AuthorID          string
	PublicMetrics     PublicMetrics
	PossiblySensitive bool
	Lang              string
	NewestID          string
	OldestID          string
	ResultCount       int

	Error error
}

type PublicMetrics struct {
	RetweetCount    int
	ReplyCount      int
	LikeCount       int
	QuoteCount      int
	BookmarkCount   int
	ImpressionCount int
}
type Photo struct {
	ID  string
	URL string
}

type Video struct {
	ID      string
	Preview string
	URL     string
	HLSURL  string
}

func (ts *TwitterScraper) convertTwitterScraperTweetToTweetResult(tweet twitterscraper.Tweet) TweetResult {

	id, err := strconv.ParseInt(tweet.ID, 10, 64)
	if err != nil {
		logrus.Warnf("failed to convert tweet ID to int64: %s", tweet.ID)
		id = 0 // set to 0 if conversion fails
	}

	// int64 timestamp to time.Time
	createdAt := time.Unix(tweet.Timestamp, 0).UTC()

	logrus.Info("Tweet ID: ", id)
	return TweetResult{
		ID:             id,
		TweetID:        tweet.ID,
		ConversationID: tweet.ConversationID,
		UserID:         tweet.UserID,
		Text:           tweet.Text,
		CreatedAt:      createdAt,
		Timestamp:      tweet.Timestamp,
		IsQuoted:       tweet.IsQuoted,
		IsPin:          tweet.IsPin,
		IsReply:        tweet.IsPin,
		IsRetweet:      tweet.IsRetweet,
		IsSelfThread:   tweet.IsSelfThread,
		Likes:          tweet.Likes,
		Hashtags:       tweet.Hashtags,
		HTML:           tweet.HTML,
		Replies:        tweet.Replies,
		Retweets:       tweet.Retweets,
		URLs:           tweet.URLs,
		Username:       tweet.Username,
		Photos: func() []Photo {
			var photos []Photo
			for _, photo := range tweet.Photos {
				photos = append(photos, Photo{
					ID:  photo.ID,
					URL: photo.URL,
				})
			}
			return photos
		}(),
		Videos: func() []Video {
			var videos []Video
			for _, video := range tweet.Videos {
				videos = append(videos, Video{
					ID:      video.ID,
					Preview: video.Preview,
					URL:     video.URL,
					HLSURL:  video.HLSURL,
				})
			}
			return videos
		}(),
		RetweetedStatusID: tweet.RetweetedStatusID,
		Views:             tweet.Views,
		SensitiveContent:  tweet.SensitiveContent,
	}
}

func parseAccounts(accountPairs []string) []*twitter.TwitterAccount {
	return filterMap(accountPairs, func(pair string) (*twitter.TwitterAccount, bool) {
		credentials := strings.Split(pair, ":")
		if len(credentials) != 2 {
			logrus.Warnf("invalid account credentials: %s", pair)
			return nil, false
		}
		return &twitter.TwitterAccount{
			Username: strings.TrimSpace(credentials[0]),
			Password: strings.TrimSpace(credentials[1]),
		}, true
	})
}

func parseApiKeys(apiKeys []string) []*twitter.TwitterApiKey {
	return filterMap(apiKeys, func(key string) (*twitter.TwitterApiKey, bool) {
		return &twitter.TwitterApiKey{
			Key: strings.TrimSpace(key),
		}, true
	})
}

func (ts *TwitterScraper) getAuthenticatedScraper(baseDir string) (*twitter.Scraper, *twitter.TwitterAccount, *twitter.TwitterApiKey, error) {
	// if baseDir is empty, use the default data directory
	if baseDir == "" {
		baseDir = ts.configuration.DataDir
	}

	account := ts.accountManager.GetNextAccount()
	apiKey := ts.accountManager.GetNextApiKey()
	if account == nil && apiKey == nil {
		ts.statsCollector.Add(stats.TwitterAuthErrors, 1)
		return nil, nil, nil, fmt.Errorf("no accounts or API keys available")
	}

	var scraper *twitter.Scraper
	if account != nil {

		authConfig := twitter.AuthConfig{
			Account: account,
			BaseDir: baseDir,
		}

		scraper = twitter.NewScraper(authConfig)
		if scraper == nil {
			ts.statsCollector.Add(stats.TwitterAuthErrors, 1)
			logrus.Errorf("Authentication failed for %s", account.Username)
			return nil, account, nil, fmt.Errorf("twitter authentication failed for %s", account.Username)
		}
	}

	return scraper, account, apiKey, nil
}

// handleError handles Twitter API errors, detecting rate limits and marking accounts as rate-limited if necessary
// It returns true if the account is rate-limited, false otherwise
func (ts *TwitterScraper) handleError(err error, account *twitter.TwitterAccount) bool {
	if strings.Contains(err.Error(), "Rate limit exceeded") {
		ts.statsCollector.Add(stats.TwitterRateErrors, 1)
		ts.accountManager.MarkAccountRateLimited(account)
		logrus.Warnf("rate limited: %s", account.Username)
		return true
	}

	ts.statsCollector.Add(stats.TwitterErrors, 1)
	return false
}

func filterMap[T any, R any](slice []T, f func(T) (R, bool)) []R {
	result := make([]R, 0, len(slice))
	for _, v := range slice {
		if r, ok := f(v); ok {
			result = append(result, r)
		}
	}
	return result
}

// ScrapeFollowersForProfile scrapes the followers of a given Twitter profile.
//
// It takes a base directory, a username and a count as parameters, and returns
// a slice of pointers to twitterscraper.Profile and an error. It increments the
// TwitterScrapes and TwitterProfiles stats counters.
//
// If the scraper fails, it calls handleError with the error and the account,
// and returns the error.
func (ts *TwitterScraper) ScrapeFollowersForProfile(baseDir string, username string, count int) ([]*twitterscraper.Profile, error) {
	scraper, account, _, err := ts.getAuthenticatedScraper(baseDir)
	if err != nil {
		return nil, err
	}

	ts.statsCollector.Add(stats.TwitterScrapes, 1)
	followingResponse, errString, _ := scraper.FetchFollowers(username, count, "")
	if errString != "" {
		err := fmt.Errorf("rate limited: %s", errString)
		if ts.handleError(err, account) {
			return nil, err
		}

		logrus.Errorf("[-] Error fetching followers: %s", errString)
		return nil, fmt.Errorf("error fetching followers: %s", errString)
	}

	ts.statsCollector.Add(stats.TwitterProfiles, uint(len(followingResponse)))
	return followingResponse, nil
}

// ScrapeTweetsProfile retrieves a Twitter profile by username.
//
// It takes a base directory and a username as parameters, and returns a
// twitterscraper.Profile and an error. It increments the TwitterScrapes and
// TwitterProfiles stats counters.
//
// If the scraper fails, it calls handleError with the error and the account,
// and returns the error.
func (ts *TwitterScraper) ScrapeTweetsProfile(baseDir string, username string) (twitterscraper.Profile, error) {
	scraper, account, _, err := ts.getAuthenticatedScraper(baseDir)
	if err != nil {
		return twitterscraper.Profile{}, err
	}

	ts.statsCollector.Add(stats.TwitterScrapes, 1)
	profile, err := scraper.GetProfile(username)
	if err != nil {
		_ = ts.handleError(err, account)
		return twitterscraper.Profile{}, err
	}

	ts.statsCollector.Add(stats.TwitterProfiles, 1)
	return profile, nil
}

// ScrapeTweetsByFullArchiveSearchQuery scrapes tweets by a full archive search query.
//
// It takes a base directory, a query string and a count as parameters, and returns
// a slice of pointer to TweetResult.
func (ts *TwitterScraper) ScrapeTweetsByFullArchiveSearchQuery(baseDir string, query string, count int) ([]*TweetResult, error) {
	return ts.scrapeTweetsByQuery(twitterx.TweetsAll, baseDir, query, count)
}

// ScrapeTweetsByRecentSearchQuery scrapes tweets by a search query using the TwitterX API.
//
// It takes a base directory, a query string and a count as parameters, and returns
// a slice of pointer to TweetResult.
func (ts *TwitterScraper) ScrapeTweetsByRecentSearchQuery(baseDir string, query string, count int) ([]*TweetResult, error) {
	return ts.scrapeTweetsByQuery(twitterx.TweetsSearchRecent, baseDir, query, count)
}

// scrapeTweetsByQuery scrapes tweets by a search query using the TwitterX API
// if a TwitterX API key is available. Otherwise, it uses the default scraper.
//
// It takes a base query endpoint, a base directory, a query string and a count
// as parameters, and returns a slice of pointers to TweetResult and an error.
// It increments the TwitterScrapes and TwitterTweets stats counters.
//
// If the scraper fails, it calls handleError with the error and the account,
// and returns the error.
func (ts *TwitterScraper) scrapeTweetsByQuery(baseQueryEndpoint string, baseDir string, query string, count int) ([]*TweetResult, error) {
	scraper, account, apiKey, err := ts.getAuthenticatedScraper(baseDir)
	if err != nil {
		return nil, err
	}

	ts.statsCollector.Add(stats.TwitterScrapes, 1)
	var tweets []*TweetResult

	// Check if we have a TwitterX API key
	if apiKey != nil {

		client := client.NewTwitterXClient(apiKey.Key)
		twitterXScraper := twitterx.NewTwitterXScraper(client)

		// Scrape tweets using the TwitterX API
		var result *twitterx.TwitterXSearchQueryResult
		switch baseQueryEndpoint {
		case twitterx.TweetsAll:
			result, err = twitterXScraper.ScrapeTweetsByFullTextSearchQuery(query, count)
			if err != nil {
				return nil, err
			}
		case twitterx.TweetsSearchRecent:
			result, err = twitterXScraper.ScrapeTweetsByQuery(query, count)
			if err != nil {
				return nil, err
			}
		}

		if result == nil {
			return nil, fmt.Errorf("no tweets found")
		}

		for _, tweet := range result.Data {

			// Append the tweet to the list of tweet result
			var newTweetResult TweetResult

			// convert id string to int64
			id, err := strconv.ParseInt(tweet.ID, 10, 64)
			if err != nil {
				return nil, err
			}

			newTweetResult.ID = id
			newTweetResult.TweetID = tweet.ID
			newTweetResult.AuthorID = tweet.AuthorID
			newTweetResult.Text = tweet.Text
			newTweetResult.ConversationID = tweet.ConversationID
			newTweetResult.UserID = tweet.AuthorID
			newTweetResult.CreatedAt = tweet.CreatedAt

			newTweetPublicMetrics := PublicMetrics{
				BookmarkCount: tweet.PublicMetrics.BookmarkCount,
				LikeCount:     tweet.PublicMetrics.LikeCount,
				QuoteCount:    tweet.PublicMetrics.QuoteCount,
				ReplyCount:    tweet.PublicMetrics.ReplyCount,
				RetweetCount:  tweet.PublicMetrics.RetweetCount,
			}

			newTweetResult.PublicMetrics = newTweetPublicMetrics

			newTweetResult.Lang = tweet.Lang
			newTweetResult.NewestID = result.Meta.NewestID
			newTweetResult.OldestID = result.Meta.OldestID
			newTweetResult.ResultCount = result.Meta.ResultCount

			tweets = append(tweets, &newTweetResult)
		}
		logrus.Info("Scraped tweets - post:  ", len(tweets))
		ts.statsCollector.Add(stats.TwitterTweets, uint(len(tweets)))

		return tweets, nil

	}

	// Use the default scraper if no TwitterX API key is available
	ctx := context.Background()
	scraper.SetSearchMode(twitterscraper.SearchLatest)

	for tweet := range scraper.SearchTweets(ctx, query, count) {
		if tweet.Error != nil {
			_ = ts.handleError(tweet.Error, account)
			return nil, tweet.Error
		}

		newTweetResult := ts.convertTwitterScraperTweetToTweetResult(tweet.Tweet)
		tweets = append(tweets, &newTweetResult)
	}

	ts.statsCollector.Add(stats.TwitterTweets, uint(len(tweets)))
	return tweets, nil
}

// ScrapeTweetByID scrapes a tweet by ID
//
// It takes a base directory and a tweet ID as parameters, and returns
// a pointer to a TweetResult and an error. It increments the
// TwitterScrapes and TwitterTweets stats counters.
//
// If the scraper fails, it calls handleError with the error and the
// account, and returns the error.
func (ts *TwitterScraper) ScrapeTweetByID(baseDir string, tweetID string) (*TweetResult, error) {
	ts.statsCollector.Add(stats.TwitterScrapes, 1)

	scraper, account, _, err := ts.getAuthenticatedScraper(baseDir)
	if err != nil {
		return nil, err
	}

	tweet, err := scraper.GetTweet(tweetID)
	if err != nil {
		_ = ts.handleError(err, account)
		return nil, err
	}

	tweetResult := ts.convertTwitterScraperTweetToTweetResult(*tweet)

	ts.statsCollector.Add(stats.TwitterTweets, 1)
	return &tweetResult, nil
}

// End of adapted code from masa-oracle (commit: bf277c646d44c49cc387bc5219c900e96b06dc02)

// GetTweet retrieves a tweet by ID.
//
// It takes a base directory and a tweet ID as parameters, and returns
// a pointer to a TweetResult and an error. It increments the
// TwitterScrapes and TwitterTweets stats counters.
//
// If the scraper fails, it calls handleError with the error and the
// account, and returns the error.
func (ts *TwitterScraper) GetTweet(baseDir, tweetID string) (*TweetResult, error) {
	scraper, account, _, err := ts.getAuthenticatedScraper(baseDir)
	if err != nil {
		return nil, err
	}

	ts.statsCollector.Add(stats.TwitterScrapes, 1)
	tweet, err := scraper.GetTweet(tweetID)
	if err != nil {
		_ = ts.handleError(err, account)
		return nil, err
	}

	tweetResult := ts.convertTwitterScraperTweetToTweetResult(*tweet)

	ts.statsCollector.Add(stats.TwitterTweets, 1)
	return &tweetResult, nil
}

// GetTweetReplies retrieves replies to a tweet.
//
// It takes a base directory, a tweet ID and a cursor as parameters,
// and returns a slice of pointers to TweetResult and an error.
// It increments the TwitterScrapes and TwitterTweets stats counters.
//
// If the scraper fails, it calls handleError with the error and the
// account, and returns the error.
func (ts *TwitterScraper) GetTweetReplies(baseDir, tweetID string, cursor string) ([]TweetResult, error) {
	scraper, account, _, err := ts.getAuthenticatedScraper(baseDir)
	if err != nil {
		return nil, err
	}

	ts.statsCollector.Add(stats.TwitterScrapes, 1)
	var replies []TweetResult
	tweets, threadCursor, err := scraper.GetTweetReplies(tweetID, cursor)

	for i, tweet := range tweets {
		if err != nil {
			_ = ts.handleError(err, account)
			return nil, err
		}

		newTweetResult := ts.convertTwitterScraperTweetToTweetResult(*tweet)
		newTweetResult.ThreadCursor.Cursor = threadCursor[i].Cursor
		newTweetResult.ThreadCursor.CursorType = threadCursor[i].CursorType
		newTweetResult.ThreadCursor.FocalTweetID = threadCursor[i].FocalTweetID
		newTweetResult.ThreadCursor.ThreadID = threadCursor[i].ThreadID
		newTweetResult.Error = err

		replies = append(replies, newTweetResult)

	}

	ts.statsCollector.Add(stats.TwitterTweets, uint(len(replies)))
	return replies, nil
}

// GetTweetRetweeters retrieves the retweeters of a tweet.
//
// It takes a base directory, a tweet ID, a count and a cursor as parameters,
// and returns a slice of pointers to twitterscraper.Profile and an error.
// It increments the TwitterScrapes and TwitterProfiles stats counters.
//
// If the scraper fails, it calls handleError with the error and the
// account, and returns the error.
func (ts *TwitterScraper) GetTweetRetweeters(baseDir, tweetID string, count int, cursor string) ([]*twitterscraper.Profile, error) {
	scraper, account, _, err := ts.getAuthenticatedScraper(ts.configuration.DataDir)
	if err != nil {
		return nil, err
	}

	ts.statsCollector.Add(stats.TwitterScrapes, 1)
	retweeters, _, err := scraper.GetTweetRetweeters(tweetID, count, cursor)
	if err != nil {
		_ = ts.handleError(err, account)
		return nil, err
	}

	ts.statsCollector.Add(stats.TwitterProfiles, uint(len(retweeters)))
	return retweeters, nil
}

// GetUserTweets retrieves the tweets of a user.
//
// It takes a base directory, a username, a count and a cursor as parameters,
// and returns a slice of pointers to TweetResult, a next cursor string and an error.
// It increments the TwitterScrapes and TwitterTweets stats counters.
//
// If the scraper fails, it calls handleError with the error and the
// account, and returns the error.
//
// If the cursor is empty, it uses the streaming method to retrieve tweets
// without a cursor. Otherwise, it uses the fetch method with the given cursor.
// If the streaming method is used, it sets the next cursor to the last tweet's
// ID if available. If the fetch method is used, the next cursor is set to the
// cursor returned by the fetch method.
func (ts *TwitterScraper) GetUserTweets(baseDir, username string, count int, cursor string) ([]TweetResult, string, error) {
	scraper, account, _, err := ts.getAuthenticatedScraper(baseDir)
	if err != nil {
		return nil, "", err
	}

	ts.statsCollector.Add(stats.TwitterScrapes, 1)

	var tweets []TweetResult
	var nextCursor string

	if cursor != "" {
		// Use fetch method with cursor
		fetchedTweets, fetchCursor, err := scraper.FetchTweets(username, count, cursor)
		if err != nil {
			_ = ts.handleError(err, account)
			return nil, "", err
		}

		for _, tweet := range fetchedTweets {
			newTweetResult := ts.convertTwitterScraperTweetToTweetResult(*tweet)
			tweets = append(tweets, newTweetResult)
		}
		nextCursor = fetchCursor
	} else {
		// Use streaming method without cursor
		for tweet := range scraper.GetTweets(context.Background(), username, count) {
			if tweet.Error != nil {
				_ = ts.handleError(tweet.Error, account)
				return nil, "", tweet.Error
			}
			newTweetResult := ts.convertTwitterScraperTweetToTweetResult(tweet.Tweet)
			tweets = append(tweets, newTweetResult)
		}

		// Set next cursor to last tweet's ID if available
		if len(tweets) > 0 {
			nextCursor = strconv.FormatInt(tweets[len(tweets)-1].ID, 10)
		}
	}

	ts.statsCollector.Add(stats.TwitterTweets, uint(len(tweets)))
	return tweets, nextCursor, nil
}

func (ts *TwitterScraper) GetUserMedia(baseDir, username string, count int, cursor string) ([]TweetResult, string, error) {
	scraper, account, _, err := ts.getAuthenticatedScraper(baseDir)
	if err != nil {
		return nil, "", err
	}

	ts.statsCollector.Add(stats.TwitterScrapes, 1)

	var media []TweetResult
	var nextCursor string

	if cursor != "" {
		// Use fetch method with cursor
		fetchedTweets, fetchCursor, err := scraper.FetchTweetsAndReplies(username, count, cursor)
		if err != nil {
			_ = ts.handleError(err, account)
			return nil, "", err
		}

		for _, tweet := range fetchedTweets {
			if len(tweet.Photos) > 0 || len(tweet.Videos) > 0 {
				newTweetResult := ts.convertTwitterScraperTweetToTweetResult(*tweet)
				media = append(media, newTweetResult)
			}
		}
		nextCursor = fetchCursor
	} else {
		// Use streaming method without cursor
		for tweet := range scraper.GetTweetsAndReplies(context.Background(), username, count) {
			if tweet.Error != nil {
				if ts.handleError(tweet.Error, account) {
					return nil, "", tweet.Error
				}
				continue
			}
			if len(tweet.Tweet.Photos) > 0 || len(tweet.Tweet.Videos) > 0 {
				newTweetResult := ts.convertTwitterScraperTweetToTweetResult(tweet.Tweet)
				media = append(media, newTweetResult)
				//media = append(media, &TweetResult{Tweet: &tweet.Tweet})
			}
		}

		// Set next cursor to last tweet's ID if available
		if len(media) > 0 {
			nextCursor = strconv.FormatInt(media[len(media)-1].ID, 10)
		}
	}

	ts.statsCollector.Add(stats.TwitterOther, uint(len(media)))
	return media, nextCursor, nil
}

func (ts *TwitterScraper) GetHomeTweets(baseDir string, count int, cursor string) ([]TweetResult, string, error) {
	scraper, account, _, err := ts.getAuthenticatedScraper(baseDir)
	if err != nil {
		return nil, "", err
	}

	ts.statsCollector.Add(stats.TwitterScrapes, 1)

	var tweets []TweetResult
	var nextCursor string

	if cursor != "" {
		// Use fetch method with cursor
		fetchedTweets, fetchCursor, err := scraper.FetchHomeTweets(count, cursor)
		if err != nil {
			_ = ts.handleError(err, account)
			return nil, "", err
		}

		for _, tweet := range fetchedTweets {
			newTweetResult := ts.convertTwitterScraperTweetToTweetResult(*tweet)
			tweets = append(tweets, newTweetResult)
			//tweets = append(tweets, &TweetResult{Tweet: tweet})
		}
		nextCursor = fetchCursor
	} else {
		// Use streaming method without cursor
		for tweet := range scraper.GetHomeTweets(context.Background(), count) {
			if tweet.Error != nil {
				_ = ts.handleError(tweet.Error, account)
				return nil, "", tweet.Error
			}
			newTweetResult := ts.convertTwitterScraperTweetToTweetResult(tweet.Tweet)
			tweets = append(tweets, newTweetResult)
			//tweets = append(tweets, &TweetResult{Tweet: &tweet.Tweet})
			if len(tweets) >= count {
				break
			}
		}

		// Set next cursor to last tweet's ID if available
		if len(tweets) > 0 {
			nextCursor = strconv.FormatInt(tweets[len(tweets)-1].ID, 10)
		}
	}

	ts.statsCollector.Add(stats.TwitterTweets, uint(len(tweets)))
	return tweets, nextCursor, nil
}

func (ts *TwitterScraper) GetForYouTweets(baseDir string, count int, cursor string) ([]TweetResult, string, error) {
	scraper, account, _, err := ts.getAuthenticatedScraper(baseDir)
	if err != nil {
		return nil, "", err
	}

	ts.statsCollector.Add(stats.TwitterScrapes, 1)

	var tweets []TweetResult
	var nextCursor string

	if cursor != "" {
		// Use fetch method with cursor
		fetchedTweets, fetchCursor, err := scraper.FetchForYouTweets(count, cursor)
		if err != nil {
			_ = ts.handleError(err, account)
			return nil, "", err
		}

		for _, tweet := range fetchedTweets {
			newTweetResult := ts.convertTwitterScraperTweetToTweetResult(*tweet)
			tweets = append(tweets, newTweetResult)
			//tweets = append(tweets, &TweetResult{Tweet: tweet})
		}
		nextCursor = fetchCursor
	} else {
		// Use streaming method without cursor
		for tweet := range scraper.GetForYouTweets(context.Background(), count) {
			if tweet.Error != nil {
				_ = ts.handleError(tweet.Error, account)
				return nil, "", tweet.Error
			}
			newTweetResult := ts.convertTwitterScraperTweetToTweetResult(tweet.Tweet)
			tweets = append(tweets, newTweetResult)
			//tweets = append(tweets, &TweetResult{Tweet: &tweet.Tweet})
			if len(tweets) >= count {
				break
			}
		}

		// Set next cursor to last tweet's ID if available
		if len(tweets) > 0 {
			nextCursor = strconv.FormatInt(tweets[len(tweets)-1].ID, 10)
		}
	}

	ts.statsCollector.Add(stats.TwitterTweets, uint(len(tweets)))
	return tweets, nextCursor, nil
}

// GetBookmarks retrieves the bookmarks of a user.
//
// It takes a base directory, a count and a cursor as parameters,
// and returns a slice of pointers to TweetResult and an error.
// It increments the TwitterScrapes and TwitterTweets stats counters.
//
// If the scraper fails, it calls handleError with the error and the
// account, and returns the error.
func (ts *TwitterScraper) GetBookmarks(baseDir string, count int, cursor string) ([]TweetResult, string, error) {
	scraper, account, _, err := ts.getAuthenticatedScraper(baseDir)
	if err != nil {
		return nil, "", err
	}

	ts.statsCollector.Add(stats.TwitterScrapes, 1)

	var bookmarks []TweetResult
	var nextCursor string

	if cursor != "" {
		// Use fetch method with cursor
		fetchedTweets, fetchCursor, err := scraper.FetchBookmarks(count, cursor)
		if err != nil {
			_ = ts.handleError(err, account)
			return nil, "", err
		}

		for _, tweet := range fetchedTweets {
			newTweetResult := ts.convertTwitterScraperTweetToTweetResult(*tweet)
			bookmarks = append(bookmarks, newTweetResult)
			//bookmarks = append(bookmarks, &TweetResult{Tweet: tweet})
		}
		nextCursor = fetchCursor
	} else {
		// Use streaming method without cursor
		for tweet := range scraper.GetBookmarks(context.Background(), count) {
			if tweet.Error != nil {
				_ = ts.handleError(tweet.Error, account)
				return nil, "", tweet.Error
			}
			newTweetResult := ts.convertTwitterScraperTweetToTweetResult(tweet.Tweet)
			bookmarks = append(bookmarks, newTweetResult)
			//bookmarks = append(bookmarks, &TweetResult{Tweet: &tweet.Tweet})
			if len(bookmarks) >= count {
				break
			}
		}

		// Set next cursor to last tweet's ID if available
		if len(bookmarks) > 0 {
			nextCursor = strconv.FormatInt(bookmarks[len(bookmarks)-1].ID, 10)
		}
	}

	ts.statsCollector.Add(stats.TwitterTweets, uint(len(bookmarks)))
	return bookmarks, nextCursor, nil
}

// FetchHomeTweets retrieves tweets from user's home timeline
func (ts *TwitterScraper) FetchHomeTweets(baseDir string, count int, cursor string) ([]*twitterscraper.Tweet, string, error) {
	scraper, account, _, err := ts.getAuthenticatedScraper(baseDir)
	if err != nil {
		return nil, "", err
	}

	ts.statsCollector.Add(stats.TwitterScrapes, 1)
	tweets, nextCursor, err := scraper.FetchHomeTweets(count, cursor)
	if err != nil {
		_ = ts.handleError(err, account)
		return nil, "", err
	}

	ts.statsCollector.Add(stats.TwitterTweets, uint(len(tweets)))
	return tweets, nextCursor, nil
}

// FetchForYouTweets retrieves tweets from For You timeline
func (ts *TwitterScraper) FetchForYouTweets(baseDir string, count int, cursor string) ([]*twitterscraper.Tweet, string, error) {
	scraper, account, _, err := ts.getAuthenticatedScraper(baseDir)
	if err != nil {
		return nil, "", err
	}

	ts.statsCollector.Add(stats.TwitterScrapes, 1)
	tweets, nextCursor, err := scraper.FetchForYouTweets(count, cursor)
	if err != nil {
		_ = ts.handleError(err, account)
		return nil, "", err
	}

	ts.statsCollector.Add(stats.TwitterTweets, uint(len(tweets)))
	return tweets, nextCursor, nil
}

// GetProfileByID retrieves a user profile by ID
func (ts *TwitterScraper) GetProfileByID(baseDir, userID string) (*twitterscraper.Profile, error) {
	scraper, account, _, err := ts.getAuthenticatedScraper(baseDir)
	if err != nil {
		return nil, err
	}

	ts.statsCollector.Add(stats.TwitterScrapes, 1)
	profile, err := scraper.GetProfileByID(userID)
	if err != nil {
		_ = ts.handleError(err, account)
		return nil, err
	}

	ts.statsCollector.Add(stats.TwitterProfiles, 1)
	return &profile, nil
}

// SearchProfile searches for user profiles
func (ts *TwitterScraper) SearchProfile(query string, count int) ([]*twitterscraper.ProfileResult, error) {
	scraper, _, _, err := ts.getAuthenticatedScraper(ts.configuration.DataDir)
	if err != nil {
		return nil, err
	}

	ts.statsCollector.Add(stats.TwitterScrapes, 1)
	var profiles []*twitterscraper.ProfileResult
	for profile := range scraper.SearchProfiles(context.Background(), query, count) {
		if len(profiles) >= count {
			break
		}

		profiles = append(profiles, profile)
	}

	ts.statsCollector.Add(stats.TwitterProfiles, uint(len(profiles)))
	return profiles, nil
}

// GetTrends retrieves current trending topics
func (ts *TwitterScraper) GetTrends(baseDir string) ([]string, error) {
	scraper, account, _, err := ts.getAuthenticatedScraper(baseDir)
	if err != nil {
		return nil, err
	}

	ts.statsCollector.Add(stats.TwitterScrapes, 1)
	trends, err := scraper.GetTrends()
	if err != nil {
		_ = ts.handleError(err, account)
		return nil, err
	}

	// TODO: Should this be the number of topics, or 1 ?
	ts.statsCollector.Add(stats.TwitterOther, uint(len(trends)))
	return trends, nil
}

// GetFollowers retrieves users that follow a user
func (ts *TwitterScraper) GetFollowers(baseDir, user string, count int, cursor string) ([]*twitterscraper.Profile, string, error) {
	scraper, account, _, err := ts.getAuthenticatedScraper(baseDir)
	if err != nil {
		return nil, "", err
	}

	ts.statsCollector.Add(stats.TwitterScrapes, 1)
	followers, nextCursor, err := scraper.FetchFollowers(user, count, cursor)
	if err != nil {
		_ = ts.handleError(err, account)
		return nil, "", err
	}

	ts.statsCollector.Add(stats.TwitterProfiles, uint(len(followers)))
	return followers, nextCursor, nil
}

// GetFollowing retrieves users that a user follows
func (ts *TwitterScraper) GetFollowing(baseDir, username string, count int) ([]*twitterscraper.Profile, error) {
	// get the authenticated scraper
	scraper, account, _, err := ts.getAuthenticatedScraper(baseDir)
	if err != nil {
		return nil, err
	}

	ts.statsCollector.Add(stats.TwitterScrapes, 1)
	following, errString, _ := scraper.FetchFollowing(username, count, "")
	if errString != "" {
		err := fmt.Errorf("error fetching following: %s", errString)
		_ = ts.handleError(err, account)
		return nil, err
	}

	ts.statsCollector.Add(stats.TwitterProfiles, uint(len(following)))
	return following, nil
}

// GetSpace retrieves space information by ID
func (ts *TwitterScraper) GetSpace(baseDir, spaceID string) (*twitterscraper.Space, error) {
	// get the authenticated scraper
	scraper, account, _, err := ts.getAuthenticatedScraper(baseDir)
	if err != nil {
		return nil, err
	}

	ts.statsCollector.Add(stats.TwitterScrapes, 1)
	space, err := scraper.GetSpace(spaceID)
	if err != nil {
		_ = ts.handleError(err, account)
		return nil, err
	}

	ts.statsCollector.Add(stats.TwitterOther, 1)
	return space, nil
}

const TwitterScraperType = "twitter-scraper"

type TwitterScraper struct {
	configuration  TwitterScraperConfiguration
	accountManager *twitter.TwitterAccountManager
	statsCollector *stats.StatsCollector
}

type TwitterScraperConfiguration struct {
	Accounts []string `json:"twitter_accounts"`
	ApiKeys  []string `json:"twitter_api_keys"`
	DataDir  string   `json:"data_dir"`
}

type TwitterScraperArgs struct {
	SearchType string `json:"type"`
	Query      string `json:"query"`
	Count      int    `json:"count"`
	MaxResults int    `json:"max_results"`
	NextCursor string `json:"next_cursor"`
}

func NewTwitterScraper(jc types.JobConfiguration, c *stats.StatsCollector) *TwitterScraper {
	config := TwitterScraperConfiguration{}
	jc.Unmarshal(&config)

	accounts := parseAccounts(config.Accounts)
	apiKeys := parseApiKeys(config.ApiKeys)
	accountManager := twitter.NewTwitterAccountManager(accounts, apiKeys)

	return &TwitterScraper{
		configuration:  config,
		accountManager: accountManager,
		statsCollector: c,
	}
}

func (ws *TwitterScraper) ExecuteJob(j types.Job) (types.JobResult, error) {
	args := &TwitterScraperArgs{}
	j.Arguments.Unmarshal(args)
	fmt.Println("args: ", args)
	switch strings.ToLower(args.SearchType) {
	case "searchbyquery":
<<<<<<< HEAD
		tweets, err := ws.ScrapeTweetsByRecentSearchQuery(ws.configuration.DataDir, args.Query, args.Count)
		if err != nil {
			return types.JobResult{Error: err.Error()}, err
		}
		dat, err := json.Marshal(tweets)
		return types.JobResult{
			Data: dat,
		}, err

	case "searchbyfullarchive":
		tweets, err := ws.ScrapeTweetsByFullArchiveSearchQuery(ws.configuration.DataDir, args.Query, args.Count)
=======
		tweets, err := ws.ScrapeTweetsByQuery(ws.configuration.DataDir, args.Query, args.MaxResults)
>>>>>>> 5ed1e9b5
		if err != nil {
			return types.JobResult{Error: err.Error()}, err
		}
		dat, err := json.Marshal(tweets)
		return types.JobResult{
			Data: dat,
		}, err

	case "searchbyprofile":
		profile, err := ws.ScrapeTweetsProfile(ws.configuration.DataDir, args.Query)
		if err != nil {
			return types.JobResult{Error: err.Error()}, err
		}
		dat, err := json.Marshal(profile)
		return types.JobResult{
			Data: dat,
		}, err

	case "searchfollowers":
		followers, err := ws.ScrapeFollowersForProfile(ws.configuration.DataDir, args.Query, args.Count)
		if err != nil {
			return types.JobResult{Error: err.Error()}, err
		}
		dat, err := json.Marshal(followers)
		return types.JobResult{
			Data: dat,
		}, err

	case "getbyid":
		tweet, err := ws.ScrapeTweetByID(ws.configuration.DataDir, args.Query)
		if err != nil {
			return types.JobResult{Error: err.Error()}, err
		}
		dat, err := json.Marshal(tweet)
		return types.JobResult{
			Data: dat,
		}, err

	case "getreplies":
		replies, err := ws.GetTweetReplies(ws.configuration.DataDir, args.Query, "")
		if err != nil {
			return types.JobResult{Error: err.Error()}, err
		}
		dat, err := json.Marshal(replies)
		return types.JobResult{
			Data: dat,
		}, err

	case "getretweeters":
		retweeters, err := ws.GetTweetRetweeters(ws.configuration.DataDir, args.Query, args.Count, "")
		if err != nil {
			return types.JobResult{Error: err.Error()}, err
		}
		dat, err := json.Marshal(retweeters)
		return types.JobResult{
			Data: dat,
		}, err

	case "gettweets":
		tweets, nextCursor, err := ws.GetUserTweets(ws.configuration.DataDir, args.Query, args.Count, args.NextCursor)
		if err != nil {
			return types.JobResult{Error: err.Error()}, err
		}
		dat, err := json.Marshal(tweets)
		return types.JobResult{
			Data:       dat,
			NextCursor: nextCursor,
		}, err

	case "getmedia":
		media, nextCursor, err := ws.GetUserMedia(ws.configuration.DataDir, args.Query, args.Count, args.NextCursor)
		if err != nil {
			return types.JobResult{Error: err.Error()}, err
		}
		dat, err := json.Marshal(media)
		return types.JobResult{
			Data:       dat,
			NextCursor: nextCursor,
		}, err

	case "gethometweets":
		tweets, nextCursor, err := ws.GetHomeTweets(ws.configuration.DataDir, args.Count, args.NextCursor)
		if err != nil {
			return types.JobResult{Error: err.Error()}, err
		}
		dat, err := json.Marshal(tweets)
		return types.JobResult{
			Data:       dat,
			NextCursor: nextCursor,
		}, err

	case "getforyoutweets":
		tweets, nextCursor, err := ws.GetForYouTweets(ws.configuration.DataDir, args.Count, args.NextCursor)
		if err != nil {
			return types.JobResult{Error: err.Error()}, err
		}
		dat, err := json.Marshal(tweets)
		return types.JobResult{
			Data:       dat,
			NextCursor: nextCursor,
		}, err

	case "getbookmarks":
		bookmarks, nextCursor, err := ws.GetBookmarks(ws.configuration.DataDir, args.Count, args.NextCursor)
		if err != nil {
			return types.JobResult{Error: err.Error()}, err
		}
		dat, err := json.Marshal(bookmarks)
		return types.JobResult{
			Data:       dat,
			NextCursor: nextCursor,
		}, err

	case "getprofilebyid":
		profile, err := ws.GetProfileByID(ws.configuration.DataDir, args.Query)
		if err != nil {
			return types.JobResult{Error: err.Error()}, err
		}
		dat, err := json.Marshal(profile)
		return types.JobResult{
			Data: dat,
		}, err

	case "gettrends":
		trends, err := ws.GetTrends(ws.configuration.DataDir)
		if err != nil {
			return types.JobResult{Error: err.Error()}, err
		}
		dat, err := json.Marshal(trends)
		return types.JobResult{
			Data: dat,
		}, err

	case "getfollowing":
		following, err := ws.GetFollowing(ws.configuration.DataDir, args.Query, args.Count)
		if err != nil {
			return types.JobResult{Error: err.Error()}, err
		}
		dat, err := json.Marshal(following)
		return types.JobResult{
			Data: dat,
		}, err

	case "getfollowers":
		followers, nextCursor, err := ws.GetFollowers(ws.configuration.DataDir, args.Query, args.Count, "")
		if err != nil {
			return types.JobResult{Error: err.Error()}, err

		}
		dat, err := json.Marshal(followers)
		return types.JobResult{
			Data:       dat,
			NextCursor: nextCursor,
		}, err

	case "getspace":
		space, err := ws.GetSpace(ws.configuration.DataDir, args.Query)
		if err != nil {
			return types.JobResult{Error: err.Error()}, err
		}
		dat, err := json.Marshal(space)
		return types.JobResult{
			Data: dat,
		}, err

	}

	return types.JobResult{
		Error: "invalid search type",
	}, fmt.Errorf("invalid search type")
}<|MERGE_RESOLUTION|>--- conflicted
+++ resolved
@@ -981,11 +981,9 @@
 func (ws *TwitterScraper) ExecuteJob(j types.Job) (types.JobResult, error) {
 	args := &TwitterScraperArgs{}
 	j.Arguments.Unmarshal(args)
-	fmt.Println("args: ", args)
 	switch strings.ToLower(args.SearchType) {
 	case "searchbyquery":
-<<<<<<< HEAD
-		tweets, err := ws.ScrapeTweetsByRecentSearchQuery(ws.configuration.DataDir, args.Query, args.Count)
+		tweets, err := ws.ScrapeTweetsByRecentSearchQuery(ws.configuration.DataDir, args.Query, args.MaxResults)
 		if err != nil {
 			return types.JobResult{Error: err.Error()}, err
 		}
@@ -995,10 +993,7 @@
 		}, err
 
 	case "searchbyfullarchive":
-		tweets, err := ws.ScrapeTweetsByFullArchiveSearchQuery(ws.configuration.DataDir, args.Query, args.Count)
-=======
-		tweets, err := ws.ScrapeTweetsByQuery(ws.configuration.DataDir, args.Query, args.MaxResults)
->>>>>>> 5ed1e9b5
+		tweets, err := ws.ScrapeTweetsByFullArchiveSearchQuery(ws.configuration.DataDir, args.Query, args.MaxResults)
 		if err != nil {
 			return types.JobResult{Error: err.Error()}, err
 		}
