package jobs

import (
	"context"
	"encoding/json"
	"fmt"
	"os"
	"strconv"
	"strings"
	"time"

	"github.com/masa-finance/tee-types/args"
	teetypes "github.com/masa-finance/tee-types/types"

	"github.com/masa-finance/tee-worker/internal/jobs/twitterx"
	"github.com/masa-finance/tee-worker/pkg/client"

	twitterscraper "github.com/imperatrona/twitter-scraper"
	"github.com/masa-finance/tee-worker/api/types"
	"github.com/masa-finance/tee-worker/internal/jobs/stats"
	"github.com/masa-finance/tee-worker/internal/jobs/twitter"

	"github.com/sirupsen/logrus"
)

func (ts *TwitterScraper) convertTwitterScraperTweetToTweetResult(tweet twitterscraper.Tweet) *teetypes.TweetResult {
	id, err := strconv.ParseInt(tweet.ID, 10, 64)
	if err != nil {
		logrus.Warnf("failed to convert tweet ID to int64: %s", tweet.ID)
		id = 0 // set to 0 if conversion fails
	}

	createdAt := time.Unix(tweet.Timestamp, 0).UTC()

	logrus.Debug("Converting Tweet ID: ", id) // Changed to Debug
	return &teetypes.TweetResult{
		ID:             id,
		TweetID:        tweet.ID,
		ConversationID: tweet.ConversationID,
		UserID:         tweet.UserID,
		Text:           tweet.Text,
		CreatedAt:      createdAt,
		Timestamp:      tweet.Timestamp,
		IsQuoted:       tweet.IsQuoted,
		IsPin:          tweet.IsPin,
		IsReply:        tweet.IsReply, // Corrected from tweet.IsPin
		IsRetweet:      tweet.IsRetweet,
		IsSelfThread:   tweet.IsSelfThread,
		Likes:          tweet.Likes,
		Hashtags:       tweet.Hashtags,
		HTML:           tweet.HTML,
		Replies:        tweet.Replies,
		Retweets:       tweet.Retweets,
		URLs:           tweet.URLs,
		Username:       tweet.Username,
		Photos: func() []teetypes.Photo {
			var photos []teetypes.Photo
			for _, photo := range tweet.Photos {
				photos = append(photos, teetypes.Photo{
					ID:  photo.ID,
					URL: photo.URL,
				})
			}
			return photos
		}(),
		Videos: func() []teetypes.Video {
			var videos []teetypes.Video
			for _, video := range tweet.Videos {
				videos = append(videos, teetypes.Video{
					ID:      video.ID,
					Preview: video.Preview,
					URL:     video.URL,
					HLSURL:  video.HLSURL,
				})
			}
			return videos
		}(),
		RetweetedStatusID: tweet.RetweetedStatusID,
		Views:             tweet.Views,
		SensitiveContent:  tweet.SensitiveContent,
	}
}

func parseAccounts(accountPairs []string) []*twitter.TwitterAccount {
	return filterMap(accountPairs, func(pair string) (*twitter.TwitterAccount, bool) {
		credentials := strings.Split(pair, ":")
		if len(credentials) != 2 {
			logrus.Warnf("invalid account credentials: %s", pair)
			return nil, false
		}
		return &twitter.TwitterAccount{
			Username: strings.TrimSpace(credentials[0]),
			Password: strings.TrimSpace(credentials[1]),
		}, true
	})
}

func parseApiKeys(apiKeys []string) []*twitter.TwitterApiKey {
	return filterMap(apiKeys, func(key string) (*twitter.TwitterApiKey, bool) {
		return &twitter.TwitterApiKey{
			Key: strings.TrimSpace(key),
		}, true
	})
}

func (ts *TwitterScraper) getAuthenticatedScraper(j types.Job, baseDir string, jobType teetypes.JobType) (*twitter.Scraper, *twitter.TwitterAccount, *twitter.TwitterApiKey, error) {
	if baseDir == "" {
		baseDir = ts.configuration.DataDir
	}

	var account *twitter.TwitterAccount
	var apiKey *twitter.TwitterApiKey
	var scraper *twitter.Scraper

	switch jobType {
<<<<<<< HEAD
	case string(teetypes.TwitterCredentialJob):
=======
	case teetypes.TwitterCredentialJob:
>>>>>>> a8a25a00
		account = ts.accountManager.GetNextAccount()
		if account == nil {
			ts.statsCollector.Add(j.WorkerID, stats.TwitterAuthErrors, 1)
			return nil, nil, nil, fmt.Errorf("no Twitter credentials available for credential-based scraping")
		}
<<<<<<< HEAD
	case string(teetypes.TwitterApiJob):
=======
	case teetypes.TwitterApiJob:
>>>>>>> a8a25a00
		apiKey = ts.accountManager.GetNextApiKey()
		if apiKey == nil {
			ts.statsCollector.Add(j.WorkerID, stats.TwitterAuthErrors, 1)
			return nil, nil, nil, fmt.Errorf("no Twitter API keys available for API-based scraping")
		}
<<<<<<< HEAD
	default: // string(teetypes.TwitterJob)
=======
	case teetypes.TwitterJob:
>>>>>>> a8a25a00
		logrus.Debug("Using standard Twitter scraper - prefer credentials if available")
		account = ts.accountManager.GetNextAccount()
		if account == nil {
			apiKey = ts.accountManager.GetNextApiKey()
			if apiKey == nil {
				ts.statsCollector.Add(j.WorkerID, stats.TwitterAuthErrors, 1)
				return nil, nil, nil, fmt.Errorf("no Twitter accounts or API keys available")
			}
		}
	default:
		return nil, nil, nil, fmt.Errorf("unsupported job type: %s", jobType)
	}

	if account != nil {
		authConfig := twitter.AuthConfig{
			Account:               account,
			BaseDir:               baseDir,
			SkipLoginVerification: ts.configuration.SkipLoginVerification,
		}
		scraper = twitter.NewScraper(authConfig)
		if scraper == nil {
			ts.statsCollector.Add(j.WorkerID, stats.TwitterAuthErrors, 1)
			logrus.Errorf("Authentication failed for %s", account.Username)
			return nil, account, nil, fmt.Errorf("twitter authentication failed for %s", account.Username)
		}
	} else if apiKey != nil {
		logrus.Info("Using API key only for this request")
	} else {
		return nil, nil, nil, fmt.Errorf("no authentication method available after selection logic")
	}
	return scraper, account, apiKey, nil
}

func (ts *TwitterScraper) handleError(j types.Job, err error, account *twitter.TwitterAccount) bool {
	if strings.Contains(err.Error(), "Rate limit exceeded") || strings.Contains(err.Error(), "status code 429") {
		ts.statsCollector.Add(j.WorkerID, stats.TwitterRateErrors, 1)
		if account != nil {
			ts.accountManager.MarkAccountRateLimited(account)
			logrus.Warnf("rate limited: %s", account.Username)
		} else {
			logrus.Warn("Rate limited (API Key or no specific account)")
		}
		return true
	}
	ts.statsCollector.Add(j.WorkerID, stats.TwitterErrors, 1)
	return false
}

func filterMap[T any, R any](slice []T, f func(T) (R, bool)) []R {
	result := make([]R, 0, len(slice))
	for _, v := range slice {
		if r, ok := f(v); ok {
			result = append(result, r)
		}
	}
	return result
}

func (ts *TwitterScraper) ScrapeFollowersForProfile(j types.Job, baseDir string, username string, count int) ([]*twitterscraper.Profile, error) {
<<<<<<< HEAD
	scraper, account, _, err := ts.getAuthenticatedScraper(j, baseDir, string(teetypes.TwitterJob))
=======
	scraper, account, _, err := ts.getAuthenticatedScraper(j, baseDir, teetypes.TwitterJob)
>>>>>>> a8a25a00
	if err != nil {
		return nil, err
	}
	if scraper == nil {
		return nil, fmt.Errorf("scraper not initialized for %s", teetypes.CapGetFollowers)
	}

	ts.statsCollector.Add(j.WorkerID, stats.TwitterScrapes, 1)
	followingResponse, errString, _ := scraper.FetchFollowers(username, count, "")
	if errString != "" {
		fetchErr := fmt.Errorf("error fetching followers: %s", errString)
		if ts.handleError(j, fetchErr, account) {
			return nil, fetchErr
		}
		logrus.Errorf("[-] Error fetching followers: %s", errString)
		return nil, fetchErr
	}

	ts.statsCollector.Add(j.WorkerID, stats.TwitterProfiles, uint(len(followingResponse)))
	return followingResponse, nil
}

func (ts *TwitterScraper) ScrapeTweetsProfile(j types.Job, baseDir string, username string) (twitterscraper.Profile, error) {
	logrus.Infof("[ScrapeTweetsProfile] Starting profile scraping for username: %s", username)
<<<<<<< HEAD
	scraper, account, _, err := ts.getAuthenticatedScraper(j, baseDir, string(teetypes.TwitterJob))
=======
	scraper, account, _, err := ts.getAuthenticatedScraper(j, baseDir, teetypes.TwitterJob)
>>>>>>> a8a25a00
	if err != nil {
		logrus.Errorf("[ScrapeTweetsProfile] Failed to get authenticated scraper: %v", err)
		return twitterscraper.Profile{}, err
	}
	if scraper == nil {
		logrus.Errorf("[ScrapeTweetsProfile] Scraper is nil after authentication")
<<<<<<< HEAD
		return twitterscraper.Profile{}, fmt.Errorf("scraper not initialized for %s", teetypes.CapSearchByProfile)
=======
		return twitterscraper.Profile{}, fmt.Errorf("scraper not initialized for ScrapeTweetsProfile")
>>>>>>> a8a25a00
	}

	logrus.Infof("[ScrapeTweetsProfile] About to increment TwitterScrapes stat for WorkerID: %s", j.WorkerID)
	ts.statsCollector.Add(j.WorkerID, stats.TwitterScrapes, 1)
	logrus.Infof("[ScrapeTweetsProfile] TwitterScrapes incremented, now calling scraper.GetProfile")

	profile, err := scraper.GetProfile(username)
	if err != nil {
		logrus.Errorf("[ScrapeTweetsProfile] scraper.GetProfile failed for username %s: %v", username, err)
		_ = ts.handleError(j, err, account)
		return twitterscraper.Profile{}, err
	}

	logrus.Infof("[ScrapeTweetsProfile] Profile retrieved successfully for username: %s, profile: %+v", username, profile)
	logrus.Infof("[ScrapeTweetsProfile] About to increment TwitterProfiles stat for WorkerID: %s", j.WorkerID)
	ts.statsCollector.Add(j.WorkerID, stats.TwitterProfiles, 1)
	logrus.Infof("[ScrapeTweetsProfile] TwitterProfiles incremented successfully")

	return profile, nil
}

func (ts *TwitterScraper) ScrapeTweetsByFullArchiveSearchQuery(j types.Job, baseDir string, query string, count int) ([]*teetypes.TweetResult, error) {
	return ts.queryTweets(j, twitterx.TweetsAll, baseDir, query, count)
}

func (ts *TwitterScraper) ScrapeTweetsByRecentSearchQuery(j types.Job, baseDir string, query string, count int) ([]*teetypes.TweetResult, error) {
	return ts.queryTweets(j, twitterx.TweetsSearchRecent, baseDir, query, count)
}

func (ts *TwitterScraper) queryTweets(j types.Job, baseQueryEndpoint string, baseDir string, query string, count int) ([]*teetypes.TweetResult, error) {
<<<<<<< HEAD
	scraper, account, apiKey, err := ts.getAuthenticatedScraper(j, baseDir, string(teetypes.TwitterJob))
=======
	scraper, account, apiKey, err := ts.getAuthenticatedScraper(j, baseDir, teetypes.TwitterJob)
>>>>>>> a8a25a00
	if err != nil {
		return nil, err
	}

	if account != nil && scraper != nil {
		return ts.scrapeTweetsWithCredentials(j, query, count, scraper, account)
	} else if apiKey != nil {
		return ts.scrapeTweetsWithApiKey(j, baseQueryEndpoint, query, count, apiKey)
	}
	return nil, fmt.Errorf("no valid authentication method (credentials or API key) found by getAuthenticatedScraper for queryTweets")
}

func (ts *TwitterScraper) queryTweetsWithCredentials(j types.Job, baseDir string, query string, count int) ([]*teetypes.TweetResult, error) {
<<<<<<< HEAD
	scraper, account, _, err := ts.getAuthenticatedScraper(j, baseDir, string(teetypes.TwitterCredentialJob))
=======
	scraper, account, _, err := ts.getAuthenticatedScraper(j, baseDir, teetypes.TwitterCredentialJob)
>>>>>>> a8a25a00
	if err != nil {
		return nil, err
	}
	if scraper == nil {
		return nil, fmt.Errorf("scraper not initialized for %s", teetypes.CapSearchByQuery)
	}
	return ts.scrapeTweetsWithCredentials(j, query, count, scraper, account)
}

func (ts *TwitterScraper) queryTweetsWithApiKey(j types.Job, baseQueryEndpoint string, baseDir string, query string, count int) ([]*teetypes.TweetResult, error) {
<<<<<<< HEAD
	_, _, apiKey, err := ts.getAuthenticatedScraper(j, baseDir, string(teetypes.TwitterApiJob))
=======
	_, _, apiKey, err := ts.getAuthenticatedScraper(j, baseDir, teetypes.TwitterApiJob)
>>>>>>> a8a25a00
	if err != nil {
		return nil, err
	}
	if apiKey == nil {
		return nil, fmt.Errorf("API key not available for queryTweetsWithApiKey")
	}
	return ts.scrapeTweetsWithApiKey(j, baseQueryEndpoint, query, count, apiKey)
}

func (ts *TwitterScraper) scrapeTweetsWithCredentials(j types.Job, query string, count int, scraper *twitter.Scraper, account *twitter.TwitterAccount) ([]*teetypes.TweetResult, error) {
	ts.statsCollector.Add(j.WorkerID, stats.TwitterScrapes, 1)
	tweets := make([]*teetypes.TweetResult, 0, count)

	ctx, cancel := context.WithTimeout(context.Background(), j.Timeout)
	defer cancel()

	scraper.SetSearchMode(twitterscraper.SearchLatest)

	for tweetScraped := range scraper.SearchTweets(ctx, query, count) {
		if tweetScraped.Error != nil {
			_ = ts.handleError(j, tweetScraped.Error, account)
			return nil, tweetScraped.Error
		}
		newTweetResult := ts.convertTwitterScraperTweetToTweetResult(tweetScraped.Tweet)
		tweets = append(tweets, newTweetResult)
	}

	ts.statsCollector.Add(j.WorkerID, stats.TwitterTweets, uint(len(tweets)))
	return tweets, nil
}

func (ts *TwitterScraper) scrapeTweetsWithApiKey(j types.Job, baseQueryEndpoint string, query string, count int, apiKey *twitter.TwitterApiKey) ([]*teetypes.TweetResult, error) {
	ts.statsCollector.Add(j.WorkerID, stats.TwitterScrapes, 1)

	if baseQueryEndpoint == twitterx.TweetsAll && apiKey.Type == twitter.TwitterApiKeyTypeBase {
		return nil, fmt.Errorf("this API key is a base/Basic key and does not have access to full archive search. Please use an elevated/Pro API key")
	}

	apiClient := client.NewTwitterXClient(apiKey.Key)
	twitterXScraper := twitterx.NewTwitterXScraper(apiClient)
	tweets := make([]*teetypes.TweetResult, 0, count)

	cursor := ""
	deadline := time.Now().Add(j.Timeout)

	for len(tweets) < count && time.Now().Before(deadline) {
		numToFetch := count - len(tweets)
		if numToFetch <= 0 {
			break
		}

		result, err := twitterXScraper.ScrapeTweetsByQuery(baseQueryEndpoint, query, numToFetch, cursor)
		if err != nil {
			if ts.handleError(j, err, nil) {
				if len(tweets) > 0 {
					logrus.Warnf("Rate limit hit, returning partial results (%d tweets) for query: %s", len(tweets), query)
					break
				}
			}
			return nil, err
		}

		if result == nil || len(result.Data) == 0 {
			if len(tweets) == 0 {
				logrus.Infof("No tweets found for query: %s with API key.", query)
			}
			break
		}

		for _, tX := range result.Data {
			tweetIDInt, convErr := strconv.ParseInt(tX.ID, 10, 64)
			if convErr != nil {
				logrus.Errorf("Failed to convert tweet ID from twitterx '%s' to int64: %v", tX.ID, convErr)
				return nil, fmt.Errorf("failed to parse tweet ID '%s' from twitterx: %w", tX.ID, convErr)
			}

			newTweet := &teetypes.TweetResult{
				ID:             tweetIDInt,
				TweetID:        tX.ID,
				AuthorID:       tX.AuthorID,
				Text:           tX.Text,
				ConversationID: tX.ConversationID,
				UserID:         tX.AuthorID,
				CreatedAt:      tX.CreatedAt,
				Username:       tX.Username,
				Lang:           tX.Lang,
			}
			//if result.Meta != nil {
			newTweet.NewestID = result.Meta.NewestID
			newTweet.OldestID = result.Meta.OldestID
			newTweet.ResultCount = result.Meta.ResultCount
			//}

			//if tX.PublicMetrics != nil {
			newTweet.PublicMetrics = teetypes.PublicMetrics{
				RetweetCount:  tX.PublicMetrics.RetweetCount,
				ReplyCount:    tX.PublicMetrics.ReplyCount,
				LikeCount:     tX.PublicMetrics.LikeCount,
				QuoteCount:    tX.PublicMetrics.QuoteCount,
				BookmarkCount: tX.PublicMetrics.BookmarkCount,
			}
			//}
			// if tX.PossiblySensitive is available in twitterx.TweetData and teetypes.TweetResult has PossiblySensitive:
			// newTweet.PossiblySensitive = tX.PossiblySensitive
			// Also, fields like IsQuoted, Photos, Videos etc. would need to be populated if tX provides them.
			// Currently, this mapping is simpler than convertTwitterScraperTweetToTweetResult.

			tweets = append(tweets, newTweet)
			if len(tweets) >= count {
				goto EndLoop
			}
		}

		if result.Meta.NextCursor != "" {
			cursor = result.Meta.NextCursor
		} else {
			cursor = ""
		}

		if cursor == "" {
			break
		}
	}
EndLoop:

	logrus.Infof("Scraped %d tweets (target: %d) using API key for query: %s", len(tweets), count, query)
	ts.statsCollector.Add(j.WorkerID, stats.TwitterTweets, uint(len(tweets)))
	return tweets, nil
}

<<<<<<< HEAD
func (ts *TwitterScraper) GetTweet(j types.Job, baseDir, tweetID string) (*teetypes.TweetResult, error) {
	scraper, account, _, err := ts.getAuthenticatedScraper(j, baseDir, string(teetypes.TwitterJob))
=======
func (ts *TwitterScraper) ScrapeTweetByID(j types.Job, baseDir string, tweetID string) (*teetypes.TweetResult, error) {
	ts.statsCollector.Add(j.WorkerID, stats.TwitterScrapes, 1)

	scraper, account, _, err := ts.getAuthenticatedScraper(j, baseDir, teetypes.TwitterJob)
	if err != nil {
		return nil, err
	}
	if scraper == nil {
		return nil, fmt.Errorf("scraper not initialized for ScrapeTweetByID")
	}

	tweet, err := scraper.GetTweet(tweetID)
	if err != nil {
		_ = ts.handleError(j, err, account)
		return nil, err
	}
	if tweet == nil {
		return nil, fmt.Errorf("tweet not found or error occurred, but error was nil")
	}

	tweetResult := ts.convertTwitterScraperTweetToTweetResult(*tweet)
	ts.statsCollector.Add(j.WorkerID, stats.TwitterTweets, 1)
	return tweetResult, nil
}

func (ts *TwitterScraper) GetTweet(j types.Job, baseDir, tweetID string) (*teetypes.TweetResult, error) {
	scraper, account, _, err := ts.getAuthenticatedScraper(j, baseDir, teetypes.TwitterJob)
>>>>>>> a8a25a00
	if err != nil {
		return nil, err
	}
	if scraper == nil {
		return nil, fmt.Errorf("scraper not initialized for %s", teetypes.CapGetById)
	}

	ts.statsCollector.Add(j.WorkerID, stats.TwitterScrapes, 1)
	scrapedTweet, err := scraper.GetTweet(tweetID)
	if err != nil {
		_ = ts.handleError(j, err, account)
		return nil, err
	}
	if scrapedTweet == nil {
		return nil, fmt.Errorf("scrapedTweet not found or error occurred, but error was nil")
	}
	tweetResult := ts.convertTwitterScraperTweetToTweetResult(*scrapedTweet)
	ts.statsCollector.Add(j.WorkerID, stats.TwitterTweets, 1)
	return tweetResult, nil
}

func (ts *TwitterScraper) GetTweetReplies(j types.Job, baseDir, tweetID string, cursor string) ([]*teetypes.TweetResult, error) {
<<<<<<< HEAD
	scraper, account, _, err := ts.getAuthenticatedScraper(j, baseDir, string(teetypes.TwitterJob))
=======
	scraper, account, _, err := ts.getAuthenticatedScraper(j, baseDir, teetypes.TwitterJob)
>>>>>>> a8a25a00
	if err != nil {
		return nil, err
	}
	if scraper == nil {
		return nil, fmt.Errorf("scraper not initialized for %s", teetypes.CapGetReplies)
	}

	ts.statsCollector.Add(j.WorkerID, stats.TwitterScrapes, 1)
	var replies []*teetypes.TweetResult

	scrapedTweets, threadEntries, err := scraper.GetTweetReplies(tweetID, cursor)
	if err != nil {
		_ = ts.handleError(j, err, account)
		return nil, err
	}

	for i, scrapedTweet := range scrapedTweets {
		newTweetResult := ts.convertTwitterScraperTweetToTweetResult(*scrapedTweet)
		if i < len(threadEntries) {
			// Assuming teetypes.TweetResult has a ThreadCursor field (struct, not pointer)
			newTweetResult.ThreadCursor.Cursor = threadEntries[i].Cursor
			newTweetResult.ThreadCursor.CursorType = threadEntries[i].CursorType
			newTweetResult.ThreadCursor.FocalTweetID = threadEntries[i].FocalTweetID
			newTweetResult.ThreadCursor.ThreadID = threadEntries[i].ThreadID
		}
		// Removed newTweetResult.Error = err as err is for the GetTweetReplies operation itself.
		replies = append(replies, newTweetResult)
	}

	ts.statsCollector.Add(j.WorkerID, stats.TwitterTweets, uint(len(replies)))
	return replies, nil
}

func (ts *TwitterScraper) GetTweetRetweeters(j types.Job, baseDir, tweetID string, count int, cursor string) ([]*twitterscraper.Profile, error) {
<<<<<<< HEAD
	scraper, account, _, err := ts.getAuthenticatedScraper(j, baseDir, string(teetypes.TwitterJob))
=======
	scraper, account, _, err := ts.getAuthenticatedScraper(j, baseDir, teetypes.TwitterJob)
>>>>>>> a8a25a00
	if err != nil {
		return nil, err
	}
	if scraper == nil {
		return nil, fmt.Errorf("scraper not initialized for %s", teetypes.CapGetRetweeters)
	}

	ts.statsCollector.Add(j.WorkerID, stats.TwitterScrapes, 1)
	retweeters, _, err := scraper.GetTweetRetweeters(tweetID, count, cursor)
	if err != nil {
		_ = ts.handleError(j, err, account)
		return nil, err
	}

	ts.statsCollector.Add(j.WorkerID, stats.TwitterProfiles, uint(len(retweeters)))
	return retweeters, nil
}

func (ts *TwitterScraper) GetUserTweets(j types.Job, baseDir, username string, count int, cursor string) ([]*teetypes.TweetResult, string, error) {
<<<<<<< HEAD
	scraper, account, _, err := ts.getAuthenticatedScraper(j, baseDir, string(teetypes.TwitterJob))
=======
	scraper, account, _, err := ts.getAuthenticatedScraper(j, baseDir, teetypes.TwitterJob)
>>>>>>> a8a25a00
	if err != nil {
		return nil, "", err
	}
	if scraper == nil {
		return nil, "", fmt.Errorf("scraper not initialized for %s", teetypes.CapGetTweets)
	}
	ts.statsCollector.Add(j.WorkerID, stats.TwitterScrapes, 1)

	var tweets []*teetypes.TweetResult
	var nextCursor string

	if cursor != "" {
		fetchedTweets, fetchCursor, fetchErr := scraper.FetchTweets(username, count, cursor)
		if fetchErr != nil {
			_ = ts.handleError(j, fetchErr, account)
			return nil, "", fetchErr
		}
		for _, tweet := range fetchedTweets {
			newTweetResult := ts.convertTwitterScraperTweetToTweetResult(*tweet)
			tweets = append(tweets, newTweetResult)
		}
		nextCursor = fetchCursor
	} else {
		ctx, cancel := context.WithTimeout(context.Background(), j.Timeout)
		defer cancel()
		for tweetScraped := range scraper.GetTweets(ctx, username, count) {
			if tweetScraped.Error != nil {
				_ = ts.handleError(j, tweetScraped.Error, account)
				return nil, "", tweetScraped.Error
			}
			newTweetResult := ts.convertTwitterScraperTweetToTweetResult(tweetScraped.Tweet)
			tweets = append(tweets, newTweetResult)
		}
		if len(tweets) > 0 {
			nextCursor = strconv.FormatInt(tweets[len(tweets)-1].ID, 10)
		}
	}
	ts.statsCollector.Add(j.WorkerID, stats.TwitterTweets, uint(len(tweets)))
	return tweets, nextCursor, nil
}

func (ts *TwitterScraper) GetUserMedia(j types.Job, baseDir, username string, count int, cursor string) ([]*teetypes.TweetResult, string, error) {
<<<<<<< HEAD
	scraper, account, _, err := ts.getAuthenticatedScraper(j, baseDir, string(teetypes.TwitterJob))
=======
	scraper, account, _, err := ts.getAuthenticatedScraper(j, baseDir, teetypes.TwitterJob)
>>>>>>> a8a25a00
	if err != nil {
		return nil, "", err
	}
	if scraper == nil {
		return nil, "", fmt.Errorf("scraper not initialized for %s", teetypes.CapGetMedia)
	}
	ts.statsCollector.Add(j.WorkerID, stats.TwitterScrapes, 1)

	var media []*teetypes.TweetResult
	var nextCursor string
	ctx, cancel := context.WithTimeout(context.Background(), j.Timeout)
	defer cancel()

	if cursor != "" {
		fetchedTweets, fetchCursor, fetchErr := scraper.FetchTweetsAndReplies(username, count, cursor)
		if fetchErr != nil {
			_ = ts.handleError(j, fetchErr, account)
			return nil, "", fetchErr
		}
		for _, tweet := range fetchedTweets {
			if len(tweet.Photos) > 0 || len(tweet.Videos) > 0 {
				newTweetResult := ts.convertTwitterScraperTweetToTweetResult(*tweet)
				media = append(media, newTweetResult)
			}
			if len(media) >= count {
				break
			}
		}
		nextCursor = fetchCursor
	} else {
		// Fetch more tweets initially as GetTweetsAndReplies doesn't guarantee 'count' media items.
		// Adjust multiplier as needed; it's a heuristic.
		initialFetchCount := count * 5
		if initialFetchCount == 0 && count > 0 { // handle count=0 case for initialFetchCount if count is very small
			initialFetchCount = 100 // a reasonable default if count is tiny but non-zero
		} else if count == 0 {
			initialFetchCount = 0 // if specifically asking for 0 media items
		}

		for tweetScraped := range scraper.GetTweetsAndReplies(ctx, username, initialFetchCount) {
			if tweetScraped.Error != nil {
				if ts.handleError(j, tweetScraped.Error, account) {
					return nil, "", tweetScraped.Error
				}
				continue
			}
			if len(tweetScraped.Tweet.Photos) > 0 || len(tweetScraped.Tweet.Videos) > 0 {
				newTweetResult := ts.convertTwitterScraperTweetToTweetResult(tweetScraped.Tweet)
				media = append(media, newTweetResult)
				if len(media) >= count && count > 0 { // ensure count > 0 for breaking
					break
				}
			}
		}
		if len(media) > 0 {
			nextCursor = strconv.FormatInt(media[len(media)-1].ID, 10)
		}
	}
	ts.statsCollector.Add(j.WorkerID, stats.TwitterOther, uint(len(media)))
	return media, nextCursor, nil
}

func (ts *TwitterScraper) GetHomeTweets(j types.Job, baseDir string, count int, cursor string) ([]*teetypes.TweetResult, string, error) {
<<<<<<< HEAD
	scraper, account, _, err := ts.getAuthenticatedScraper(j, baseDir, string(teetypes.TwitterJob))
=======
	scraper, account, _, err := ts.getAuthenticatedScraper(j, baseDir, teetypes.TwitterJob)
>>>>>>> a8a25a00
	if err != nil {
		return nil, "", err
	}
	if scraper == nil {
		return nil, "", fmt.Errorf("scraper not initialized for %s", teetypes.CapGetHomeTweets)
	}
	ts.statsCollector.Add(j.WorkerID, stats.TwitterScrapes, 1)

	var tweets []*teetypes.TweetResult
	var nextCursor string

	if cursor != "" {
		fetchedTweets, fetchCursor, fetchErr := scraper.FetchHomeTweets(count, cursor)
		if fetchErr != nil {
			_ = ts.handleError(j, fetchErr, account)
			return nil, "", fetchErr
		}
		for _, tweet := range fetchedTweets {
			newTweetResult := ts.convertTwitterScraperTweetToTweetResult(*tweet)
			tweets = append(tweets, newTweetResult)
		}
		nextCursor = fetchCursor
	} else {
		ctx, cancel := context.WithTimeout(context.Background(), j.Timeout)
		defer cancel()
		for tweetScraped := range scraper.GetHomeTweets(ctx, count) {
			if tweetScraped.Error != nil {
				_ = ts.handleError(j, tweetScraped.Error, account)
				return nil, "", tweetScraped.Error
			}
			newTweetResult := ts.convertTwitterScraperTweetToTweetResult(tweetScraped.Tweet)
			tweets = append(tweets, newTweetResult)
			if len(tweets) >= count && count > 0 {
				break
			}
		}
		if len(tweets) > 0 {
			nextCursor = strconv.FormatInt(tweets[len(tweets)-1].ID, 10)
		}
	}
	ts.statsCollector.Add(j.WorkerID, stats.TwitterTweets, uint(len(tweets)))
	return tweets, nextCursor, nil
}

func (ts *TwitterScraper) GetForYouTweets(j types.Job, baseDir string, count int, cursor string) ([]*teetypes.TweetResult, string, error) {
<<<<<<< HEAD
	scraper, account, _, err := ts.getAuthenticatedScraper(j, baseDir, string(teetypes.TwitterJob))
=======
	scraper, account, _, err := ts.getAuthenticatedScraper(j, baseDir, teetypes.TwitterJob)
>>>>>>> a8a25a00
	if err != nil {
		return nil, "", err
	}
	if scraper == nil {
		return nil, "", fmt.Errorf("scraper not initialized for %s", teetypes.CapGetForYouTweets)
	}
	ts.statsCollector.Add(j.WorkerID, stats.TwitterScrapes, 1)

	var tweets []*teetypes.TweetResult
	var nextCursor string

	if cursor != "" {
		fetchedTweets, fetchCursor, fetchErr := scraper.FetchForYouTweets(count, cursor)
		if fetchErr != nil {
			_ = ts.handleError(j, fetchErr, account)
			return nil, "", fetchErr
		}
		for _, tweet := range fetchedTweets {
			newTweetResult := ts.convertTwitterScraperTweetToTweetResult(*tweet)
			tweets = append(tweets, newTweetResult)
		}
		nextCursor = fetchCursor
	} else {
		ctx, cancel := context.WithTimeout(context.Background(), j.Timeout)
		defer cancel()
		for tweetScraped := range scraper.GetForYouTweets(ctx, count) {
			if tweetScraped.Error != nil {
				_ = ts.handleError(j, tweetScraped.Error, account)
				return nil, "", tweetScraped.Error
			}
			newTweetResult := ts.convertTwitterScraperTweetToTweetResult(tweetScraped.Tweet)
			tweets = append(tweets, newTweetResult)
			if len(tweets) >= count && count > 0 {
				break
			}
		}
		if len(tweets) > 0 {
			nextCursor = strconv.FormatInt(tweets[len(tweets)-1].ID, 10)
		}
	}
	ts.statsCollector.Add(j.WorkerID, stats.TwitterTweets, uint(len(tweets)))
	return tweets, nextCursor, nil
}

func (ts *TwitterScraper) GetBookmarks(j types.Job, baseDir string, count int, cursor string) ([]*teetypes.TweetResult, string, error) {
<<<<<<< HEAD
	scraper, account, _, err := ts.getAuthenticatedScraper(j, baseDir, string(teetypes.TwitterJob))
=======
	scraper, account, _, err := ts.getAuthenticatedScraper(j, baseDir, teetypes.TwitterJob)
>>>>>>> a8a25a00
	if err != nil {
		return nil, "", err
	}
	if scraper == nil {
		return nil, "", fmt.Errorf("scraper not initialized for GetBookmarks")
	}
	ts.statsCollector.Add(j.WorkerID, stats.TwitterScrapes, 1)
	var bookmarks []*teetypes.TweetResult

	ctx, cancel := context.WithTimeout(context.Background(), j.Timeout)
	defer cancel()
	cursorInt := 0
	if cursor != "" {
		var parseErr error
		cursorInt, parseErr = strconv.Atoi(cursor)
		if parseErr != nil {
			logrus.Warnf("Invalid cursor value for GetBookmarks '%s', using default 0: %v", cursor, parseErr)
			cursorInt = 0 // Ensure it's reset if parse fails
		}
	}
	for tweetScraped := range scraper.GetBookmarks(ctx, cursorInt) {
		if tweetScraped.Error != nil {
			_ = ts.handleError(j, tweetScraped.Error, account)
			return nil, "", tweetScraped.Error
		}
		newTweetResult := ts.convertTwitterScraperTweetToTweetResult(tweetScraped.Tweet)
		bookmarks = append(bookmarks, newTweetResult)
		if len(bookmarks) >= count && count > 0 {
			break
		}
	}

	var nextCursor string
	if len(bookmarks) > 0 {
		// The twitterscraper GetBookmarks cursor is an offset.
		// The next cursor should be the current offset + number of items fetched in this batch.
		nextCursor = strconv.Itoa(cursorInt + len(bookmarks))
	} else if cursor != "" {
		// If no bookmarks were fetched but a cursor was provided, retain it or signal no change
		nextCursor = cursor
	}

	ts.statsCollector.Add(j.WorkerID, stats.TwitterTweets, uint(len(bookmarks)))
	return bookmarks, nextCursor, nil
}

func (ts *TwitterScraper) GetProfileByID(j types.Job, baseDir, userID string) (*twitterscraper.Profile, error) {
<<<<<<< HEAD
	scraper, account, _, err := ts.getAuthenticatedScraper(j, baseDir, string(teetypes.TwitterJob))
=======
	scraper, account, _, err := ts.getAuthenticatedScraper(j, baseDir, teetypes.TwitterJob)
>>>>>>> a8a25a00
	if err != nil {
		return nil, err
	}
	if scraper == nil {
		return nil, fmt.Errorf("scraper not initialized for %s", teetypes.CapGetProfileById)
	}

	ts.statsCollector.Add(j.WorkerID, stats.TwitterScrapes, 1)
	profile, err := scraper.GetProfileByID(userID)
	if err != nil {
		_ = ts.handleError(j, err, account)
		return nil, err
	}
	ts.statsCollector.Add(j.WorkerID, stats.TwitterProfiles, 1)
	return &profile, nil
}

// GetProfileByIDWithApiKey fetches user profile using Twitter API key
func (ts *TwitterScraper) GetProfileByIDWithApiKey(j types.Job, userID string, apiKey *twitter.TwitterApiKey) (*twitterx.TwitterXProfileResponse, error) {
	ts.statsCollector.Add(j.WorkerID, stats.TwitterScrapes, 1)

	apiClient := client.NewTwitterXClient(apiKey.Key)
	twitterXScraper := twitterx.NewTwitterXScraper(apiClient)

	profile, err := twitterXScraper.GetProfileByID(userID)
<<<<<<< HEAD
=======
	if err != nil {
		if ts.handleError(j, err, nil) {
			return nil, err
		}
		return nil, err
	}

	ts.statsCollector.Add(j.WorkerID, stats.TwitterProfiles, 1)
	return profile, nil
}

// GetTweetByIDWithApiKey fetches a tweet using Twitter API key
func (ts *TwitterScraper) GetTweetByIDWithApiKey(j types.Job, tweetID string, apiKey *twitter.TwitterApiKey) (*teetypes.TweetResult, error) {
	ts.statsCollector.Add(j.WorkerID, stats.TwitterScrapes, 1)

	apiClient := client.NewTwitterXClient(apiKey.Key)
	twitterXScraper := twitterx.NewTwitterXScraper(apiClient)

	tweetData, err := twitterXScraper.GetTweetByID(tweetID)
	if err != nil {
		if ts.handleError(j, err, nil) {
			return nil, err
		}
		return nil, err
	}

	// Convert TwitterXTweetData to TweetResult
	tweetIDInt, convErr := strconv.ParseInt(tweetData.ID, 10, 64)
	if convErr != nil {
		logrus.Errorf("Failed to convert tweet ID '%s' to int64: %v", tweetData.ID, convErr)
		return nil, fmt.Errorf("failed to parse tweet ID '%s': %w", tweetData.ID, convErr)
	}

	// Parse the created_at time string
	createdAt, timeErr := time.Parse(time.RFC3339, tweetData.CreatedAt)
	if timeErr != nil {
		logrus.Warnf("Failed to parse created_at time '%s': %v", tweetData.CreatedAt, timeErr)
		createdAt = time.Now() // fallback to current time
	}

	tweetResult := &teetypes.TweetResult{
		ID:             tweetIDInt,
		TweetID:        tweetData.ID,
		AuthorID:       tweetData.AuthorID,
		Text:           tweetData.Text,
		ConversationID: tweetData.ConversationID,
		UserID:         tweetData.AuthorID,
		CreatedAt:      createdAt,
		Username:       tweetData.Username,
		Lang:           tweetData.Lang,
		PublicMetrics: teetypes.PublicMetrics{
			RetweetCount:  tweetData.PublicMetrics.RetweetCount,
			ReplyCount:    tweetData.PublicMetrics.ReplyCount,
			LikeCount:     tweetData.PublicMetrics.LikeCount,
			QuoteCount:    tweetData.PublicMetrics.QuoteCount,
			BookmarkCount: tweetData.PublicMetrics.BookmarkCount,
		},
	}

	ts.statsCollector.Add(j.WorkerID, stats.TwitterTweets, 1)
	return tweetResult, nil
}

func (ts *TwitterScraper) SearchProfile(j types.Job, query string, count int) ([]*twitterscraper.ProfileResult, error) {
	scraper, _, _, err := ts.getAuthenticatedScraper(j, ts.configuration.DataDir, teetypes.TwitterJob)
>>>>>>> a8a25a00
	if err != nil {
		if ts.handleError(j, err, nil) {
			return nil, err
		}
		return nil, err
	}

	ts.statsCollector.Add(j.WorkerID, stats.TwitterProfiles, 1)
	return profile, nil
}

// GetTweetByIDWithApiKey fetches a tweet using Twitter API key
func (ts *TwitterScraper) GetTweetByIDWithApiKey(j types.Job, tweetID string, apiKey *twitter.TwitterApiKey) (*teetypes.TweetResult, error) {
	ts.statsCollector.Add(j.WorkerID, stats.TwitterScrapes, 1)

	apiClient := client.NewTwitterXClient(apiKey.Key)
	twitterXScraper := twitterx.NewTwitterXScraper(apiClient)

	tweetData, err := twitterXScraper.GetTweetByID(tweetID)
	if err != nil {
		if ts.handleError(j, err, nil) {
			return nil, err
		}
		return nil, err
	}

	// Convert TwitterXTweetData to TweetResult
	tweetIDInt, convErr := strconv.ParseInt(tweetData.ID, 10, 64)
	if convErr != nil {
		logrus.Errorf("Failed to convert tweet ID '%s' to int64: %v", tweetData.ID, convErr)
		return nil, fmt.Errorf("failed to parse tweet ID '%s': %w", tweetData.ID, convErr)
	}

	// Parse the created_at time string
	createdAt, timeErr := time.Parse(time.RFC3339, tweetData.CreatedAt)
	if timeErr != nil {
		logrus.Warnf("Failed to parse created_at time '%s': %v", tweetData.CreatedAt, timeErr)
		createdAt = time.Now() // fallback to current time
	}

	tweetResult := &teetypes.TweetResult{
		ID:             tweetIDInt,
		TweetID:        tweetData.ID,
		AuthorID:       tweetData.AuthorID,
		Text:           tweetData.Text,
		ConversationID: tweetData.ConversationID,
		UserID:         tweetData.AuthorID,
		CreatedAt:      createdAt,
		Username:       tweetData.Username,
		Lang:           tweetData.Lang,
		PublicMetrics: teetypes.PublicMetrics{
			RetweetCount:  tweetData.PublicMetrics.RetweetCount,
			ReplyCount:    tweetData.PublicMetrics.ReplyCount,
			LikeCount:     tweetData.PublicMetrics.LikeCount,
			QuoteCount:    tweetData.PublicMetrics.QuoteCount,
			BookmarkCount: tweetData.PublicMetrics.BookmarkCount,
		},
	}

	ts.statsCollector.Add(j.WorkerID, stats.TwitterTweets, 1)
	return tweetResult, nil
}

func (ts *TwitterScraper) GetTrends(j types.Job, baseDir string) ([]string, error) {
<<<<<<< HEAD
	scraper, account, _, err := ts.getAuthenticatedScraper(j, baseDir, string(teetypes.TwitterJob))
=======
	scraper, account, _, err := ts.getAuthenticatedScraper(j, baseDir, teetypes.TwitterJob)
>>>>>>> a8a25a00
	if err != nil {
		return nil, err
	}
	if scraper == nil {
		return nil, fmt.Errorf("scraper not initialized for %s", teetypes.CapGetTrends)
	}

	ts.statsCollector.Add(j.WorkerID, stats.TwitterScrapes, 1)
	trends, err := scraper.GetTrends()
	if err != nil {
		_ = ts.handleError(j, err, account)
		return nil, err
	}
	ts.statsCollector.Add(j.WorkerID, stats.TwitterOther, uint(len(trends)))
	return trends, nil
}

func (ts *TwitterScraper) GetFollowers(j types.Job, baseDir, user string, count int, cursor string) ([]*twitterscraper.Profile, string, error) {
<<<<<<< HEAD
	scraper, account, _, err := ts.getAuthenticatedScraper(j, baseDir, string(teetypes.TwitterJob))
=======
	scraper, account, _, err := ts.getAuthenticatedScraper(j, baseDir, teetypes.TwitterJob)
>>>>>>> a8a25a00
	if err != nil {
		return nil, "", err
	}
	if scraper == nil {
		return nil, "", fmt.Errorf("scraper not initialized for %s", teetypes.CapGetFollowers)
	}

	ts.statsCollector.Add(j.WorkerID, stats.TwitterScrapes, 1)
	followers, nextCursor, fetchErr := scraper.FetchFollowers(user, count, cursor)
	if fetchErr != nil {
		_ = ts.handleError(j, fetchErr, account)
		return nil, "", fetchErr
	}
	ts.statsCollector.Add(j.WorkerID, stats.TwitterProfiles, uint(len(followers)))
	return followers, nextCursor, nil
}

func (ts *TwitterScraper) GetFollowing(j types.Job, baseDir, username string, count int) ([]*twitterscraper.Profile, error) {
<<<<<<< HEAD
	scraper, account, _, err := ts.getAuthenticatedScraper(j, baseDir, string(teetypes.TwitterJob))
=======
	scraper, account, _, err := ts.getAuthenticatedScraper(j, baseDir, teetypes.TwitterJob)
>>>>>>> a8a25a00
	if err != nil {
		return nil, err
	}
	if scraper == nil {
		return nil, fmt.Errorf("scraper not initialized for %s", teetypes.CapGetFollowing)
	}

	ts.statsCollector.Add(j.WorkerID, stats.TwitterScrapes, 1)
	following, _, fetchErr := scraper.FetchFollowing(username, count, "")
	if fetchErr != nil {
		_ = ts.handleError(j, fetchErr, account) // Assuming FetchFollowing returns error, not errString
		return nil, fetchErr
	}
	ts.statsCollector.Add(j.WorkerID, stats.TwitterProfiles, uint(len(following)))
	return following, nil
}

func (ts *TwitterScraper) GetSpace(j types.Job, baseDir, spaceID string) (*twitterscraper.Space, error) {
<<<<<<< HEAD
	scraper, account, _, err := ts.getAuthenticatedScraper(j, baseDir, string(teetypes.TwitterJob))
=======
	scraper, account, _, err := ts.getAuthenticatedScraper(j, baseDir, teetypes.TwitterJob)
>>>>>>> a8a25a00
	if err != nil {
		return nil, err
	}
	if scraper == nil {
		return nil, fmt.Errorf("scraper not initialized for %s", teetypes.CapGetSpace)
	}

	ts.statsCollector.Add(j.WorkerID, stats.TwitterScrapes, 1)
	space, err := scraper.GetSpace(spaceID)
	if err != nil {
		_ = ts.handleError(j, err, account)
		return nil, err
	}
	ts.statsCollector.Add(j.WorkerID, stats.TwitterOther, 1)
	return space, nil
}

type TwitterScraper struct {
	configuration struct {
		Accounts              []string `json:"twitter_accounts"`
		ApiKeys               []string `json:"twitter_api_keys"`
		DataDir               string   `json:"data_dir"`
		SkipLoginVerification bool     `json:"skip_login_verification,omitempty"`
	}
	accountManager *twitter.TwitterAccountManager
	statsCollector *stats.StatsCollector
	capabilities   map[teetypes.Capability]bool
}

func NewTwitterScraper(jc types.JobConfiguration, c *stats.StatsCollector) *TwitterScraper {
	config := struct {
		Accounts              []string `json:"twitter_accounts"`
		ApiKeys               []string `json:"twitter_api_keys"`
		DataDir               string   `json:"data_dir"`
		SkipLoginVerification bool     `json:"skip_login_verification,omitempty"`
	}{}
	if err := jc.Unmarshal(&config); err != nil {
		logrus.Errorf("Error unmarshalling Twitter scraper configuration: %v", err)
		return nil
	}

	accounts := parseAccounts(config.Accounts)
	apiKeys := parseApiKeys(config.ApiKeys)
	accountManager := twitter.NewTwitterAccountManager(accounts, apiKeys)
	accountManager.DetectAllApiKeyTypes()

	if os.Getenv("TWITTER_SKIP_LOGIN_VERIFICATION") == "true" {
		config.SkipLoginVerification = true
	}

	return &TwitterScraper{
		configuration:  config,
		accountManager: accountManager,
		statsCollector: c,
		capabilities: map[teetypes.Capability]bool{
			teetypes.CapSearchByQuery:       true,
			teetypes.CapSearchByFullArchive: true,
			teetypes.CapSearchByProfile:     true,
			teetypes.CapGetById:             true,
			teetypes.CapGetReplies:          true,
			teetypes.CapGetRetweeters:       true,
			teetypes.CapGetTweets:           true,
			teetypes.CapGetMedia:            true,
			teetypes.CapGetHomeTweets:       true,
			teetypes.CapGetForYouTweets:     true,
			teetypes.CapGetProfileById:      true,
			teetypes.CapGetTrends:           true,
			teetypes.CapGetFollowing:        true,
			teetypes.CapGetFollowers:        true,
			teetypes.CapGetSpace:            true,
		},
	}
}

// GetStructuredCapabilities returns the structured capabilities supported by this Twitter scraper
// based on the available credentials and API keys
func (ts *TwitterScraper) GetStructuredCapabilities() teetypes.WorkerCapabilities {
	capabilities := make(teetypes.WorkerCapabilities)

	// Check if we have Twitter accounts for credential-based scraping
	if len(ts.configuration.Accounts) > 0 {
		var credCaps []teetypes.Capability
		for capability, enabled := range ts.capabilities {
			if enabled {
				credCaps = append(credCaps, capability)
			}
		}
		if len(credCaps) > 0 {
			capabilities[teetypes.TwitterCredentialJob] = credCaps
		}
	}

	// Check if we have API keys for API-based scraping
	if len(ts.configuration.ApiKeys) > 0 {
		apiCaps := make([]teetypes.Capability, len(teetypes.TwitterAPICaps))
		copy(apiCaps, teetypes.TwitterAPICaps)

		// Check for elevated API capabilities
		if ts.accountManager != nil {
			for _, apiKey := range ts.accountManager.GetApiKeys() {
				if apiKey.Type == twitter.TwitterApiKeyTypeElevated {
					apiCaps = append(apiCaps, teetypes.CapSearchByFullArchive)
					break
				}
			}
		}

		capabilities[teetypes.TwitterApiJob] = apiCaps
	}

	// Add general twitter scraper capability (uses best available method)
	if len(ts.configuration.Accounts) > 0 || len(ts.configuration.ApiKeys) > 0 {
		var generalCaps []teetypes.Capability
		if len(ts.configuration.Accounts) > 0 {
			// Use all capabilities if we have accounts
			for capability, enabled := range ts.capabilities {
				if enabled {
					generalCaps = append(generalCaps, capability)
				}
			}
		} else {
			// Use API capabilities if we only have keys
			generalCaps = make([]teetypes.Capability, len(teetypes.TwitterAPICaps))
			copy(generalCaps, teetypes.TwitterAPICaps)
			// Check for elevated capabilities
			if ts.accountManager != nil {
				for _, apiKey := range ts.accountManager.GetApiKeys() {
					if apiKey.Type == twitter.TwitterApiKeyTypeElevated {
						generalCaps = append(generalCaps, teetypes.CapSearchByFullArchive)
						break
					}
				}
			}
		}

		capabilities[teetypes.TwitterJob] = generalCaps
	}

	return capabilities
}

type TwitterScrapeStrategy interface {
	Execute(j types.Job, ts *TwitterScraper, jobArgs *args.TwitterSearchArguments) (types.JobResult, error)
}

func getScrapeStrategy(jobType teetypes.JobType) TwitterScrapeStrategy {
	switch jobType {
<<<<<<< HEAD
	case string(teetypes.TwitterCredentialJob):
		return &CredentialScrapeStrategy{}
	case string(teetypes.TwitterApiJob):
=======
	case teetypes.TwitterCredentialJob:
		return &CredentialScrapeStrategy{}
	case teetypes.TwitterApiJob:
>>>>>>> a8a25a00
		return &ApiKeyScrapeStrategy{}
	default:
		return &DefaultScrapeStrategy{}
	}
}

type CredentialScrapeStrategy struct{}

func (s *CredentialScrapeStrategy) Execute(j types.Job, ts *TwitterScraper, jobArgs *args.TwitterSearchArguments) (types.JobResult, error) {
	switch strings.ToLower(jobArgs.QueryType) {
	case string(teetypes.CapSearchByQuery):
		tweets, err := ts.queryTweetsWithCredentials(j, ts.configuration.DataDir, jobArgs.Query, jobArgs.MaxResults)
		return processResponse(tweets, "", err)
	case string(teetypes.CapSearchByFullArchive):
		logrus.Warn("Full archive search with credential-only implementation may have limited results")
		tweets, err := ts.queryTweetsWithCredentials(j, ts.configuration.DataDir, jobArgs.Query, jobArgs.MaxResults)
		return processResponse(tweets, "", err)
	default:
		return defaultStrategyFallback(j, ts, jobArgs)
	}
}

type ApiKeyScrapeStrategy struct{}

func (s *ApiKeyScrapeStrategy) Execute(j types.Job, ts *TwitterScraper, jobArgs *args.TwitterSearchArguments) (types.JobResult, error) {
	switch strings.ToLower(jobArgs.QueryType) {
	case string(teetypes.CapSearchByQuery):
		tweets, err := ts.queryTweetsWithApiKey(j, twitterx.TweetsSearchRecent, ts.configuration.DataDir, jobArgs.Query, jobArgs.MaxResults)
		return processResponse(tweets, "", err)
	case string(teetypes.CapSearchByFullArchive):
		tweets, err := ts.queryTweetsWithApiKey(j, twitterx.TweetsAll, ts.configuration.DataDir, jobArgs.Query, jobArgs.MaxResults)
		return processResponse(tweets, "", err)
<<<<<<< HEAD
	case string(teetypes.CapGetProfileById):
		_, _, apiKey, err := ts.getAuthenticatedScraper(j, ts.configuration.DataDir, string(teetypes.TwitterApiJob))
=======
	case "getprofilebyid":
		_, _, apiKey, err := ts.getAuthenticatedScraper(j, ts.configuration.DataDir, teetypes.TwitterApiJob)
>>>>>>> a8a25a00
		if err != nil {
			return types.JobResult{Error: err.Error()}, err
		}
		if apiKey == nil {
			return types.JobResult{Error: "no API key available"}, fmt.Errorf("no API key available")
		}
		profile, err := ts.GetProfileByIDWithApiKey(j, jobArgs.Query, apiKey)
		return processResponse(profile, "", err)
<<<<<<< HEAD
	case string(teetypes.CapGetById):
		_, _, apiKey, err := ts.getAuthenticatedScraper(j, ts.configuration.DataDir, string(teetypes.TwitterApiJob))
=======
	case "getbyid":
		_, _, apiKey, err := ts.getAuthenticatedScraper(j, ts.configuration.DataDir, teetypes.TwitterApiJob)
>>>>>>> a8a25a00
		if err != nil {
			return types.JobResult{Error: err.Error()}, err
		}
		if apiKey == nil {
			return types.JobResult{Error: "no API key available"}, fmt.Errorf("no API key available")
		}
		tweet, err := ts.GetTweetByIDWithApiKey(j, jobArgs.Query, apiKey)
		return processResponse(tweet, "", err)
	default:
		return defaultStrategyFallback(j, ts, jobArgs)
	}
}

type DefaultScrapeStrategy struct{}

func (s *DefaultScrapeStrategy) Execute(j types.Job, ts *TwitterScraper, jobArgs *args.TwitterSearchArguments) (types.JobResult, error) {
	switch strings.ToLower(jobArgs.QueryType) {
	case string(teetypes.CapSearchByQuery):
		tweets, err := ts.queryTweets(j, twitterx.TweetsSearchRecent, ts.configuration.DataDir, jobArgs.Query, jobArgs.MaxResults)
		return processResponse(tweets, "", err)
	case string(teetypes.CapSearchByFullArchive):
		tweets, err := ts.queryTweets(j, twitterx.TweetsAll, ts.configuration.DataDir, jobArgs.Query, jobArgs.MaxResults)
		return processResponse(tweets, "", err)
	default:
		return defaultStrategyFallback(j, ts, jobArgs)
	}
}

func retryWithCursor[T any](
	j types.Job,
	baseDir string,
	count int,
	cursor string,
	fn func(j types.Job, baseDir string, currentCount int, currentCursor string) ([]*T, string, error),
) (types.JobResult, error) {
	records := make([]*T, 0, count)
	deadline := time.Now().Add(j.Timeout)
	currentCursor := cursor // Use 'currentCursor' to manage pagination state within the loop

	for (len(records) < count || count == 0) && time.Now().Before(deadline) { // Allow count == 0 to fetch all available up to timeout
		numToFetch := count - len(records)
		if count == 0 { // If count is 0, fetch a reasonable batch size, e.g. 100, or let fn decide
			numToFetch = 100 // Or another default batch size if fn doesn't handle count=0 well for batching
		}
		if numToFetch <= 0 && count > 0 {
			break
		}

		results, nextInternalCursor, err := fn(j, baseDir, numToFetch, currentCursor)
		if err != nil {
			if len(records) > 0 {
				logrus.Warnf("Error during paginated fetch, returning partial results. Error: %v", err)
				return processResponse(records, currentCursor, nil)
			}
			return processResponse(nil, "", err)
		}

		if len(results) > 0 {
			records = append(records, results...)
		}

		if nextInternalCursor == "" || nextInternalCursor == currentCursor { // No more pages or cursor stuck
			currentCursor = nextInternalCursor // Update to the last known cursor
			break
		}
		currentCursor = nextInternalCursor
		if count > 0 && len(records) >= count { // Check if desired count is reached
			break
		}
	}
	return processResponse(records, currentCursor, nil)
}

func retryWithCursorAndQuery[T any](
	j types.Job,
	baseDir string,
	query string,
	count int,
	cursor string,
	fn func(j types.Job, baseDir string, currentQuery string, currentCount int, currentCursor string) ([]*T, string, error),
) (types.JobResult, error) {
	return retryWithCursor(
		j,
		baseDir,
		count,
		cursor,
		func(jInner types.Job, baseDirInner string, currentCountInner int, currentCursorInner string) ([]*T, string, error) {
			return fn(jInner, baseDirInner, query, currentCountInner, currentCursorInner)
		},
	)
}

func processResponse(response any, nextCursor string, err error) (types.JobResult, error) {
	if err != nil {
		logrus.Debugf("Processing response with error: %v, NextCursor: %s", err, nextCursor)
		return types.JobResult{Error: err.Error(), NextCursor: nextCursor}, err
	}
	dat, marshalErr := json.Marshal(response)
	if marshalErr != nil {
		logrus.Errorf("Error marshalling response: %v", marshalErr)
		return types.JobResult{Error: marshalErr.Error()}, marshalErr
	}
	return types.JobResult{Data: dat, NextCursor: nextCursor}, nil
}

func defaultStrategyFallback(j types.Job, ts *TwitterScraper, jobArgs *args.TwitterSearchArguments) (types.JobResult, error) {
	switch strings.ToLower(jobArgs.QueryType) {
	case string(teetypes.CapSearchByProfile):
		profile, err := ts.ScrapeTweetsProfile(j, ts.configuration.DataDir, jobArgs.Query)
		return processResponse(profile, "", err)
	case string(teetypes.CapGetById):
		tweet, err := ts.GetTweet(j, ts.configuration.DataDir, jobArgs.Query)
		return processResponse(tweet, "", err)
	case string(teetypes.CapGetReplies):
		// GetTweetReplies takes a cursor for a specific part of a thread, not general pagination of all replies.
		// The retryWithCursor logic might not directly apply unless GetTweetReplies is adapted for broader pagination.
		replies, err := ts.GetTweetReplies(j, ts.configuration.DataDir, jobArgs.Query, jobArgs.NextCursor)
		return processResponse(replies, jobArgs.NextCursor, err) // Pass original NextCursor as it's specific
	case string(teetypes.CapGetRetweeters):
		// Similar to GetTweetReplies, cursor is for a specific page.
		retweeters, err := ts.GetTweetRetweeters(j, ts.configuration.DataDir, jobArgs.Query, jobArgs.MaxResults, jobArgs.NextCursor)
		// GetTweetRetweeters in twitterscraper returns (profiles, nextCursorStr, error)
		// The current ts.GetTweetRetweeters doesn't return the next cursor. This should be updated if pagination is needed here.
		// For now, assuming it fetches one batch or handles its own pagination internally up to MaxResults.
		return processResponse(retweeters, "", err) // Assuming no next cursor from this specific call structure
	case string(teetypes.CapGetTweets):
		return retryWithCursorAndQuery(j, ts.configuration.DataDir, jobArgs.Query, jobArgs.MaxResults, jobArgs.NextCursor, ts.GetUserTweets)
	case string(teetypes.CapGetMedia):
		return retryWithCursorAndQuery(j, ts.configuration.DataDir, jobArgs.Query, jobArgs.MaxResults, jobArgs.NextCursor, ts.GetUserMedia)
	case string(teetypes.CapGetHomeTweets):
		return retryWithCursor(j, ts.configuration.DataDir, jobArgs.MaxResults, jobArgs.NextCursor, ts.GetHomeTweets)
	case string(teetypes.CapGetForYouTweets):
		return retryWithCursor(j, ts.configuration.DataDir, jobArgs.MaxResults, jobArgs.NextCursor, ts.GetForYouTweets)
	case string(teetypes.CapGetProfileById):
		profile, err := ts.GetProfileByID(j, ts.configuration.DataDir, jobArgs.Query)
		return processResponse(profile, "", err)
	case string(teetypes.CapGetTrends):
		trends, err := ts.GetTrends(j, ts.configuration.DataDir)
		return processResponse(trends, "", err)
	case string(teetypes.CapGetFollowing):
		following, err := ts.GetFollowing(j, ts.configuration.DataDir, jobArgs.Query, jobArgs.MaxResults)
		return processResponse(following, "", err)
	case string(teetypes.CapGetFollowers):
		return retryWithCursorAndQuery(j, ts.configuration.DataDir, jobArgs.Query, jobArgs.MaxResults, jobArgs.NextCursor, ts.GetFollowers)
	case string(teetypes.CapGetSpace):
		space, err := ts.GetSpace(j, ts.configuration.DataDir, jobArgs.Query)
		return processResponse(space, "", err)
	}
	return types.JobResult{Error: "invalid search type in defaultStrategyFallback: " + jobArgs.QueryType}, fmt.Errorf("invalid search type: %s", jobArgs.QueryType)
}

// ExecuteJob runs a job using the appropriate scrape strategy based on the job type.
// It first unmarshals the job arguments into a TwitterSearchArguments struct.
// Then it runs the appropriate scrape strategy's Execute method, passing in the job, TwitterScraper, and job arguments.
// If the result is empty, it returns an error.
// If the result is not empty, it unmarshals the result into a slice of TweetResult and returns the result.
// If the unmarshaling fails, it returns an error.
// If the unmarshaled result is empty, it returns an error.
func (ts *TwitterScraper) ExecuteJob(j types.Job) (types.JobResult, error) {
	jobArgs := &args.TwitterSearchArguments{}
	if err := j.Arguments.Unmarshal(jobArgs); err != nil {
		logrus.Errorf("Error while unmarshalling job arguments for job ID %s, type %s: %v", j.UUID, j.Type, err)
		return types.JobResult{Error: "error unmarshalling job arguments"}, err
	}

	strategy := getScrapeStrategy(string(j.Type))
	jobResult, err := strategy.Execute(j, ts, jobArgs)
	if err != nil {
		logrus.Errorf("Error executing job ID %s, type %s: %v", j.UUID, j.Type, err)
		return types.JobResult{Error: "error executing job"}, err
	}

	// Check if raw data is empty
	if jobResult.Data == nil || len(jobResult.Data) == 0 {
		logrus.Errorf("Job result data is empty for job ID %s, type %s", j.UUID, j.Type)
		return types.JobResult{Error: "job result data is empty"}, fmt.Errorf("job result data is empty")
	}

	// Check if this is a non-tweet operation that doesn't return tweet results
<<<<<<< HEAD
	isNonTweetOperation := strings.ToLower(jobArgs.QueryType) == string(teetypes.CapSearchByProfile) ||
		strings.ToLower(jobArgs.QueryType) == string(teetypes.CapGetRetweeters) ||
		strings.ToLower(jobArgs.QueryType) == string(teetypes.CapGetProfileById) ||
		strings.ToLower(jobArgs.QueryType) == string(teetypes.CapGetById) ||
		strings.ToLower(jobArgs.QueryType) == string(teetypes.CapGetSpace) ||
		strings.ToLower(jobArgs.QueryType) == string(teetypes.CapGetTrends) ||
		strings.ToLower(jobArgs.QueryType) == string(teetypes.CapGetFollowing) ||
		strings.ToLower(jobArgs.QueryType) == string(teetypes.CapGetFollowers)
=======
	isNonTweetOperation := strings.ToLower(jobArgs.QueryType) == "searchbyprofile" ||
		strings.ToLower(jobArgs.QueryType) == "searchfollowers" ||
		strings.ToLower(jobArgs.QueryType) == "getretweeters" ||
		strings.ToLower(jobArgs.QueryType) == "getprofilebyid" ||
		strings.ToLower(jobArgs.QueryType) == "getbyid" ||
		strings.ToLower(jobArgs.QueryType) == "getspace" ||
		strings.ToLower(jobArgs.QueryType) == "gettrends" ||
		strings.ToLower(jobArgs.QueryType) == "getfollowing" ||
		strings.ToLower(jobArgs.QueryType) == "getfollowers"
>>>>>>> a8a25a00

	// Skip tweet validation for non-tweet operations
	if !isNonTweetOperation {
		// Unmarshal result to typed structure
		var results []*teetypes.TweetResult
		if err := jobResult.Unmarshal(&results); err != nil {
			logrus.Errorf("Error while unmarshalling job result for job ID %s, type %s: %v", j.UUID, j.Type, err)
			return types.JobResult{Error: "error unmarshalling job result for final validation and result length check"}, err
		}

		// Final validation after unmarshaling
		if len(results) == 0 {
			logrus.Errorf("Job result is empty for job ID %s, type %s", j.UUID, j.Type)
			return types.JobResult{Error: "job result is empty"}, fmt.Errorf("job result is empty")
		}
	}

	return jobResult, nil
}

func (ts *TwitterScraper) FetchHomeTweets(j types.Job, baseDir string, count int, cursor string) ([]*twitterscraper.Tweet, string, error) {
<<<<<<< HEAD
	scraper, account, _, err := ts.getAuthenticatedScraper(j, baseDir, string(teetypes.TwitterJob))
=======
	scraper, account, _, err := ts.getAuthenticatedScraper(j, baseDir, teetypes.TwitterJob)
>>>>>>> a8a25a00
	if err != nil {
		return nil, "", err
	}
	if scraper == nil {
		return nil, "", fmt.Errorf("scraper not initialized for %s", teetypes.CapGetHomeTweets)
	}

	ts.statsCollector.Add(j.WorkerID, stats.TwitterScrapes, 1)
	tweets, nextCursor, fetchErr := scraper.FetchHomeTweets(count, cursor)
	if fetchErr != nil {
		_ = ts.handleError(j, fetchErr, account)
		return nil, "", fetchErr
	}

	ts.statsCollector.Add(j.WorkerID, stats.TwitterTweets, uint(len(tweets)))
	return tweets, nextCursor, nil
}

func (ts *TwitterScraper) FetchForYouTweets(j types.Job, baseDir string, count int, cursor string) ([]*twitterscraper.Tweet, string, error) {
<<<<<<< HEAD
	scraper, account, _, err := ts.getAuthenticatedScraper(j, baseDir, string(teetypes.TwitterJob))
=======
	scraper, account, _, err := ts.getAuthenticatedScraper(j, baseDir, teetypes.TwitterJob)
>>>>>>> a8a25a00
	if err != nil {
		return nil, "", err
	}
	if scraper == nil {
		return nil, "", fmt.Errorf("scraper not initialized for %s", teetypes.CapGetForYouTweets)
	}

	ts.statsCollector.Add(j.WorkerID, stats.TwitterScrapes, 1)
	tweets, nextCursor, fetchErr := scraper.FetchForYouTweets(count, cursor)
	if fetchErr != nil {
		_ = ts.handleError(j, fetchErr, account)
		return nil, "", fetchErr
	}

	ts.statsCollector.Add(j.WorkerID, stats.TwitterTweets, uint(len(tweets)))
	return tweets, nextCursor, nil
}<|MERGE_RESOLUTION|>--- conflicted
+++ resolved
@@ -113,31 +113,19 @@
 	var scraper *twitter.Scraper
 
 	switch jobType {
-<<<<<<< HEAD
-	case string(teetypes.TwitterCredentialJob):
-=======
 	case teetypes.TwitterCredentialJob:
->>>>>>> a8a25a00
 		account = ts.accountManager.GetNextAccount()
 		if account == nil {
 			ts.statsCollector.Add(j.WorkerID, stats.TwitterAuthErrors, 1)
 			return nil, nil, nil, fmt.Errorf("no Twitter credentials available for credential-based scraping")
 		}
-<<<<<<< HEAD
-	case string(teetypes.TwitterApiJob):
-=======
 	case teetypes.TwitterApiJob:
->>>>>>> a8a25a00
 		apiKey = ts.accountManager.GetNextApiKey()
 		if apiKey == nil {
 			ts.statsCollector.Add(j.WorkerID, stats.TwitterAuthErrors, 1)
 			return nil, nil, nil, fmt.Errorf("no Twitter API keys available for API-based scraping")
 		}
-<<<<<<< HEAD
-	default: // string(teetypes.TwitterJob)
-=======
 	case teetypes.TwitterJob:
->>>>>>> a8a25a00
 		logrus.Debug("Using standard Twitter scraper - prefer credentials if available")
 		account = ts.accountManager.GetNextAccount()
 		if account == nil {
@@ -197,11 +185,7 @@
 }
 
 func (ts *TwitterScraper) ScrapeFollowersForProfile(j types.Job, baseDir string, username string, count int) ([]*twitterscraper.Profile, error) {
-<<<<<<< HEAD
-	scraper, account, _, err := ts.getAuthenticatedScraper(j, baseDir, string(teetypes.TwitterJob))
-=======
-	scraper, account, _, err := ts.getAuthenticatedScraper(j, baseDir, teetypes.TwitterJob)
->>>>>>> a8a25a00
+	scraper, account, _, err := ts.getAuthenticatedScraper(j, baseDir, teetypes.TwitterJob)
 	if err != nil {
 		return nil, err
 	}
@@ -226,22 +210,14 @@
 
 func (ts *TwitterScraper) ScrapeTweetsProfile(j types.Job, baseDir string, username string) (twitterscraper.Profile, error) {
 	logrus.Infof("[ScrapeTweetsProfile] Starting profile scraping for username: %s", username)
-<<<<<<< HEAD
-	scraper, account, _, err := ts.getAuthenticatedScraper(j, baseDir, string(teetypes.TwitterJob))
-=======
-	scraper, account, _, err := ts.getAuthenticatedScraper(j, baseDir, teetypes.TwitterJob)
->>>>>>> a8a25a00
+	scraper, account, _, err := ts.getAuthenticatedScraper(j, baseDir, teetypes.TwitterJob)
 	if err != nil {
 		logrus.Errorf("[ScrapeTweetsProfile] Failed to get authenticated scraper: %v", err)
 		return twitterscraper.Profile{}, err
 	}
 	if scraper == nil {
 		logrus.Errorf("[ScrapeTweetsProfile] Scraper is nil after authentication")
-<<<<<<< HEAD
-		return twitterscraper.Profile{}, fmt.Errorf("scraper not initialized for %s", teetypes.CapSearchByProfile)
-=======
 		return twitterscraper.Profile{}, fmt.Errorf("scraper not initialized for ScrapeTweetsProfile")
->>>>>>> a8a25a00
 	}
 
 	logrus.Infof("[ScrapeTweetsProfile] About to increment TwitterScrapes stat for WorkerID: %s", j.WorkerID)
@@ -272,11 +248,7 @@
 }
 
 func (ts *TwitterScraper) queryTweets(j types.Job, baseQueryEndpoint string, baseDir string, query string, count int) ([]*teetypes.TweetResult, error) {
-<<<<<<< HEAD
-	scraper, account, apiKey, err := ts.getAuthenticatedScraper(j, baseDir, string(teetypes.TwitterJob))
-=======
 	scraper, account, apiKey, err := ts.getAuthenticatedScraper(j, baseDir, teetypes.TwitterJob)
->>>>>>> a8a25a00
 	if err != nil {
 		return nil, err
 	}
@@ -290,11 +262,7 @@
 }
 
 func (ts *TwitterScraper) queryTweetsWithCredentials(j types.Job, baseDir string, query string, count int) ([]*teetypes.TweetResult, error) {
-<<<<<<< HEAD
-	scraper, account, _, err := ts.getAuthenticatedScraper(j, baseDir, string(teetypes.TwitterCredentialJob))
-=======
 	scraper, account, _, err := ts.getAuthenticatedScraper(j, baseDir, teetypes.TwitterCredentialJob)
->>>>>>> a8a25a00
 	if err != nil {
 		return nil, err
 	}
@@ -305,11 +273,7 @@
 }
 
 func (ts *TwitterScraper) queryTweetsWithApiKey(j types.Job, baseQueryEndpoint string, baseDir string, query string, count int) ([]*teetypes.TweetResult, error) {
-<<<<<<< HEAD
-	_, _, apiKey, err := ts.getAuthenticatedScraper(j, baseDir, string(teetypes.TwitterApiJob))
-=======
 	_, _, apiKey, err := ts.getAuthenticatedScraper(j, baseDir, teetypes.TwitterApiJob)
->>>>>>> a8a25a00
 	if err != nil {
 		return nil, err
 	}
@@ -440,10 +404,6 @@
 	return tweets, nil
 }
 
-<<<<<<< HEAD
-func (ts *TwitterScraper) GetTweet(j types.Job, baseDir, tweetID string) (*teetypes.TweetResult, error) {
-	scraper, account, _, err := ts.getAuthenticatedScraper(j, baseDir, string(teetypes.TwitterJob))
-=======
 func (ts *TwitterScraper) ScrapeTweetByID(j types.Job, baseDir string, tweetID string) (*teetypes.TweetResult, error) {
 	ts.statsCollector.Add(j.WorkerID, stats.TwitterScrapes, 1)
 
@@ -471,7 +431,6 @@
 
 func (ts *TwitterScraper) GetTweet(j types.Job, baseDir, tweetID string) (*teetypes.TweetResult, error) {
 	scraper, account, _, err := ts.getAuthenticatedScraper(j, baseDir, teetypes.TwitterJob)
->>>>>>> a8a25a00
 	if err != nil {
 		return nil, err
 	}
@@ -494,11 +453,7 @@
 }
 
 func (ts *TwitterScraper) GetTweetReplies(j types.Job, baseDir, tweetID string, cursor string) ([]*teetypes.TweetResult, error) {
-<<<<<<< HEAD
-	scraper, account, _, err := ts.getAuthenticatedScraper(j, baseDir, string(teetypes.TwitterJob))
-=======
-	scraper, account, _, err := ts.getAuthenticatedScraper(j, baseDir, teetypes.TwitterJob)
->>>>>>> a8a25a00
+	scraper, account, _, err := ts.getAuthenticatedScraper(j, baseDir, teetypes.TwitterJob)
 	if err != nil {
 		return nil, err
 	}
@@ -533,11 +488,7 @@
 }
 
 func (ts *TwitterScraper) GetTweetRetweeters(j types.Job, baseDir, tweetID string, count int, cursor string) ([]*twitterscraper.Profile, error) {
-<<<<<<< HEAD
-	scraper, account, _, err := ts.getAuthenticatedScraper(j, baseDir, string(teetypes.TwitterJob))
-=======
-	scraper, account, _, err := ts.getAuthenticatedScraper(j, baseDir, teetypes.TwitterJob)
->>>>>>> a8a25a00
+	scraper, account, _, err := ts.getAuthenticatedScraper(j, baseDir, teetypes.TwitterJob)
 	if err != nil {
 		return nil, err
 	}
@@ -557,11 +508,7 @@
 }
 
 func (ts *TwitterScraper) GetUserTweets(j types.Job, baseDir, username string, count int, cursor string) ([]*teetypes.TweetResult, string, error) {
-<<<<<<< HEAD
-	scraper, account, _, err := ts.getAuthenticatedScraper(j, baseDir, string(teetypes.TwitterJob))
-=======
-	scraper, account, _, err := ts.getAuthenticatedScraper(j, baseDir, teetypes.TwitterJob)
->>>>>>> a8a25a00
+	scraper, account, _, err := ts.getAuthenticatedScraper(j, baseDir, teetypes.TwitterJob)
 	if err != nil {
 		return nil, "", err
 	}
@@ -604,11 +551,7 @@
 }
 
 func (ts *TwitterScraper) GetUserMedia(j types.Job, baseDir, username string, count int, cursor string) ([]*teetypes.TweetResult, string, error) {
-<<<<<<< HEAD
-	scraper, account, _, err := ts.getAuthenticatedScraper(j, baseDir, string(teetypes.TwitterJob))
-=======
-	scraper, account, _, err := ts.getAuthenticatedScraper(j, baseDir, teetypes.TwitterJob)
->>>>>>> a8a25a00
+	scraper, account, _, err := ts.getAuthenticatedScraper(j, baseDir, teetypes.TwitterJob)
 	if err != nil {
 		return nil, "", err
 	}
@@ -672,11 +615,7 @@
 }
 
 func (ts *TwitterScraper) GetHomeTweets(j types.Job, baseDir string, count int, cursor string) ([]*teetypes.TweetResult, string, error) {
-<<<<<<< HEAD
-	scraper, account, _, err := ts.getAuthenticatedScraper(j, baseDir, string(teetypes.TwitterJob))
-=======
-	scraper, account, _, err := ts.getAuthenticatedScraper(j, baseDir, teetypes.TwitterJob)
->>>>>>> a8a25a00
+	scraper, account, _, err := ts.getAuthenticatedScraper(j, baseDir, teetypes.TwitterJob)
 	if err != nil {
 		return nil, "", err
 	}
@@ -722,11 +661,7 @@
 }
 
 func (ts *TwitterScraper) GetForYouTweets(j types.Job, baseDir string, count int, cursor string) ([]*teetypes.TweetResult, string, error) {
-<<<<<<< HEAD
-	scraper, account, _, err := ts.getAuthenticatedScraper(j, baseDir, string(teetypes.TwitterJob))
-=======
-	scraper, account, _, err := ts.getAuthenticatedScraper(j, baseDir, teetypes.TwitterJob)
->>>>>>> a8a25a00
+	scraper, account, _, err := ts.getAuthenticatedScraper(j, baseDir, teetypes.TwitterJob)
 	if err != nil {
 		return nil, "", err
 	}
@@ -772,11 +707,7 @@
 }
 
 func (ts *TwitterScraper) GetBookmarks(j types.Job, baseDir string, count int, cursor string) ([]*teetypes.TweetResult, string, error) {
-<<<<<<< HEAD
-	scraper, account, _, err := ts.getAuthenticatedScraper(j, baseDir, string(teetypes.TwitterJob))
-=======
-	scraper, account, _, err := ts.getAuthenticatedScraper(j, baseDir, teetypes.TwitterJob)
->>>>>>> a8a25a00
+	scraper, account, _, err := ts.getAuthenticatedScraper(j, baseDir, teetypes.TwitterJob)
 	if err != nil {
 		return nil, "", err
 	}
@@ -824,11 +755,7 @@
 }
 
 func (ts *TwitterScraper) GetProfileByID(j types.Job, baseDir, userID string) (*twitterscraper.Profile, error) {
-<<<<<<< HEAD
-	scraper, account, _, err := ts.getAuthenticatedScraper(j, baseDir, string(teetypes.TwitterJob))
-=======
-	scraper, account, _, err := ts.getAuthenticatedScraper(j, baseDir, teetypes.TwitterJob)
->>>>>>> a8a25a00
+	scraper, account, _, err := ts.getAuthenticatedScraper(j, baseDir, teetypes.TwitterJob)
 	if err != nil {
 		return nil, err
 	}
@@ -854,8 +781,6 @@
 	twitterXScraper := twitterx.NewTwitterXScraper(apiClient)
 
 	profile, err := twitterXScraper.GetProfileByID(userID)
-<<<<<<< HEAD
-=======
 	if err != nil {
 		if ts.handleError(j, err, nil) {
 			return nil, err
@@ -921,76 +846,30 @@
 
 func (ts *TwitterScraper) SearchProfile(j types.Job, query string, count int) ([]*twitterscraper.ProfileResult, error) {
 	scraper, _, _, err := ts.getAuthenticatedScraper(j, ts.configuration.DataDir, teetypes.TwitterJob)
->>>>>>> a8a25a00
-	if err != nil {
-		if ts.handleError(j, err, nil) {
-			return nil, err
-		}
-		return nil, err
-	}
-
-	ts.statsCollector.Add(j.WorkerID, stats.TwitterProfiles, 1)
-	return profile, nil
-}
-
-// GetTweetByIDWithApiKey fetches a tweet using Twitter API key
-func (ts *TwitterScraper) GetTweetByIDWithApiKey(j types.Job, tweetID string, apiKey *twitter.TwitterApiKey) (*teetypes.TweetResult, error) {
-	ts.statsCollector.Add(j.WorkerID, stats.TwitterScrapes, 1)
-
-	apiClient := client.NewTwitterXClient(apiKey.Key)
-	twitterXScraper := twitterx.NewTwitterXScraper(apiClient)
-
-	tweetData, err := twitterXScraper.GetTweetByID(tweetID)
-	if err != nil {
-		if ts.handleError(j, err, nil) {
-			return nil, err
-		}
-		return nil, err
-	}
-
-	// Convert TwitterXTweetData to TweetResult
-	tweetIDInt, convErr := strconv.ParseInt(tweetData.ID, 10, 64)
-	if convErr != nil {
-		logrus.Errorf("Failed to convert tweet ID '%s' to int64: %v", tweetData.ID, convErr)
-		return nil, fmt.Errorf("failed to parse tweet ID '%s': %w", tweetData.ID, convErr)
-	}
-
-	// Parse the created_at time string
-	createdAt, timeErr := time.Parse(time.RFC3339, tweetData.CreatedAt)
-	if timeErr != nil {
-		logrus.Warnf("Failed to parse created_at time '%s': %v", tweetData.CreatedAt, timeErr)
-		createdAt = time.Now() // fallback to current time
-	}
-
-	tweetResult := &teetypes.TweetResult{
-		ID:             tweetIDInt,
-		TweetID:        tweetData.ID,
-		AuthorID:       tweetData.AuthorID,
-		Text:           tweetData.Text,
-		ConversationID: tweetData.ConversationID,
-		UserID:         tweetData.AuthorID,
-		CreatedAt:      createdAt,
-		Username:       tweetData.Username,
-		Lang:           tweetData.Lang,
-		PublicMetrics: teetypes.PublicMetrics{
-			RetweetCount:  tweetData.PublicMetrics.RetweetCount,
-			ReplyCount:    tweetData.PublicMetrics.ReplyCount,
-			LikeCount:     tweetData.PublicMetrics.LikeCount,
-			QuoteCount:    tweetData.PublicMetrics.QuoteCount,
-			BookmarkCount: tweetData.PublicMetrics.BookmarkCount,
-		},
-	}
-
-	ts.statsCollector.Add(j.WorkerID, stats.TwitterTweets, 1)
-	return tweetResult, nil
+	if err != nil {
+		return nil, err
+	}
+	if scraper == nil {
+		return nil, fmt.Errorf("scraper not initialized for SearchProfile")
+	}
+
+	ts.statsCollector.Add(j.WorkerID, stats.TwitterScrapes, 1)
+	var profiles []*twitterscraper.ProfileResult
+	ctx, cancel := context.WithTimeout(context.Background(), j.Timeout)
+	defer cancel()
+
+	for profile := range scraper.SearchProfiles(ctx, query, count) {
+		profiles = append(profiles, profile)
+		if len(profiles) >= count && count > 0 {
+			break
+		}
+	}
+	ts.statsCollector.Add(j.WorkerID, stats.TwitterProfiles, uint(len(profiles)))
+	return profiles, nil
 }
 
 func (ts *TwitterScraper) GetTrends(j types.Job, baseDir string) ([]string, error) {
-<<<<<<< HEAD
-	scraper, account, _, err := ts.getAuthenticatedScraper(j, baseDir, string(teetypes.TwitterJob))
-=======
-	scraper, account, _, err := ts.getAuthenticatedScraper(j, baseDir, teetypes.TwitterJob)
->>>>>>> a8a25a00
+	scraper, account, _, err := ts.getAuthenticatedScraper(j, baseDir, teetypes.TwitterJob)
 	if err != nil {
 		return nil, err
 	}
@@ -1009,11 +888,7 @@
 }
 
 func (ts *TwitterScraper) GetFollowers(j types.Job, baseDir, user string, count int, cursor string) ([]*twitterscraper.Profile, string, error) {
-<<<<<<< HEAD
-	scraper, account, _, err := ts.getAuthenticatedScraper(j, baseDir, string(teetypes.TwitterJob))
-=======
-	scraper, account, _, err := ts.getAuthenticatedScraper(j, baseDir, teetypes.TwitterJob)
->>>>>>> a8a25a00
+	scraper, account, _, err := ts.getAuthenticatedScraper(j, baseDir, teetypes.TwitterJob)
 	if err != nil {
 		return nil, "", err
 	}
@@ -1032,11 +907,7 @@
 }
 
 func (ts *TwitterScraper) GetFollowing(j types.Job, baseDir, username string, count int) ([]*twitterscraper.Profile, error) {
-<<<<<<< HEAD
-	scraper, account, _, err := ts.getAuthenticatedScraper(j, baseDir, string(teetypes.TwitterJob))
-=======
-	scraper, account, _, err := ts.getAuthenticatedScraper(j, baseDir, teetypes.TwitterJob)
->>>>>>> a8a25a00
+	scraper, account, _, err := ts.getAuthenticatedScraper(j, baseDir, teetypes.TwitterJob)
 	if err != nil {
 		return nil, err
 	}
@@ -1055,11 +926,7 @@
 }
 
 func (ts *TwitterScraper) GetSpace(j types.Job, baseDir, spaceID string) (*twitterscraper.Space, error) {
-<<<<<<< HEAD
-	scraper, account, _, err := ts.getAuthenticatedScraper(j, baseDir, string(teetypes.TwitterJob))
-=======
-	scraper, account, _, err := ts.getAuthenticatedScraper(j, baseDir, teetypes.TwitterJob)
->>>>>>> a8a25a00
+	scraper, account, _, err := ts.getAuthenticatedScraper(j, baseDir, teetypes.TwitterJob)
 	if err != nil {
 		return nil, err
 	}
@@ -1075,6 +942,46 @@
 	}
 	ts.statsCollector.Add(j.WorkerID, stats.TwitterOther, 1)
 	return space, nil
+}
+
+func (ts *TwitterScraper) FetchHomeTweets(j types.Job, baseDir string, count int, cursor string) ([]*twitterscraper.Tweet, string, error) {
+	scraper, account, _, err := ts.getAuthenticatedScraper(j, baseDir, teetypes.TwitterJob)
+	if err != nil {
+		return nil, "", err
+	}
+	if scraper == nil {
+		return nil, "", fmt.Errorf("scraper not initialized for %s", teetypes.CapGetHomeTweets)
+	}
+
+	ts.statsCollector.Add(j.WorkerID, stats.TwitterScrapes, 1)
+	tweets, nextCursor, fetchErr := scraper.FetchHomeTweets(count, cursor)
+	if fetchErr != nil {
+		_ = ts.handleError(j, fetchErr, account)
+		return nil, "", fetchErr
+	}
+
+	ts.statsCollector.Add(j.WorkerID, stats.TwitterTweets, uint(len(tweets)))
+	return tweets, nextCursor, nil
+}
+
+func (ts *TwitterScraper) FetchForYouTweets(j types.Job, baseDir string, count int, cursor string) ([]*twitterscraper.Tweet, string, error) {
+	scraper, account, _, err := ts.getAuthenticatedScraper(j, baseDir, teetypes.TwitterJob)
+	if err != nil {
+		return nil, "", err
+	}
+	if scraper == nil {
+		return nil, "", fmt.Errorf("scraper not initialized for %s", teetypes.CapGetForYouTweets)
+	}
+
+	ts.statsCollector.Add(j.WorkerID, stats.TwitterScrapes, 1)
+	tweets, nextCursor, fetchErr := scraper.FetchForYouTweets(count, cursor)
+	if fetchErr != nil {
+		_ = ts.handleError(j, fetchErr, account)
+		return nil, "", fetchErr
+	}
+
+	ts.statsCollector.Add(j.WorkerID, stats.TwitterTweets, uint(len(tweets)))
+	return tweets, nextCursor, nil
 }
 
 type TwitterScraper struct {
@@ -1207,15 +1114,9 @@
 
 func getScrapeStrategy(jobType teetypes.JobType) TwitterScrapeStrategy {
 	switch jobType {
-<<<<<<< HEAD
-	case string(teetypes.TwitterCredentialJob):
-		return &CredentialScrapeStrategy{}
-	case string(teetypes.TwitterApiJob):
-=======
 	case teetypes.TwitterCredentialJob:
 		return &CredentialScrapeStrategy{}
 	case teetypes.TwitterApiJob:
->>>>>>> a8a25a00
 		return &ApiKeyScrapeStrategy{}
 	default:
 		return &DefaultScrapeStrategy{}
@@ -1248,13 +1149,8 @@
 	case string(teetypes.CapSearchByFullArchive):
 		tweets, err := ts.queryTweetsWithApiKey(j, twitterx.TweetsAll, ts.configuration.DataDir, jobArgs.Query, jobArgs.MaxResults)
 		return processResponse(tweets, "", err)
-<<<<<<< HEAD
 	case string(teetypes.CapGetProfileById):
-		_, _, apiKey, err := ts.getAuthenticatedScraper(j, ts.configuration.DataDir, string(teetypes.TwitterApiJob))
-=======
-	case "getprofilebyid":
 		_, _, apiKey, err := ts.getAuthenticatedScraper(j, ts.configuration.DataDir, teetypes.TwitterApiJob)
->>>>>>> a8a25a00
 		if err != nil {
 			return types.JobResult{Error: err.Error()}, err
 		}
@@ -1263,13 +1159,8 @@
 		}
 		profile, err := ts.GetProfileByIDWithApiKey(j, jobArgs.Query, apiKey)
 		return processResponse(profile, "", err)
-<<<<<<< HEAD
 	case string(teetypes.CapGetById):
-		_, _, apiKey, err := ts.getAuthenticatedScraper(j, ts.configuration.DataDir, string(teetypes.TwitterApiJob))
-=======
-	case "getbyid":
 		_, _, apiKey, err := ts.getAuthenticatedScraper(j, ts.configuration.DataDir, teetypes.TwitterApiJob)
->>>>>>> a8a25a00
 		if err != nil {
 			return types.JobResult{Error: err.Error()}, err
 		}
@@ -1285,6 +1176,7 @@
 
 type DefaultScrapeStrategy struct{}
 
+// TODO capture https://github.com/orgs/masa-finance/projects/11?pane=issue&itemId=122028843&issue=masa-finance%7Ctee-worker%7C149 and create unmarshaller for job query types!
 func (s *DefaultScrapeStrategy) Execute(j types.Job, ts *TwitterScraper, jobArgs *args.TwitterSearchArguments) (types.JobResult, error) {
 	switch strings.ToLower(jobArgs.QueryType) {
 	case string(teetypes.CapSearchByQuery):
@@ -1375,6 +1267,7 @@
 	return types.JobResult{Data: dat, NextCursor: nextCursor}, nil
 }
 
+// TODO capture https://github.com/orgs/masa-finance/projects/11?pane=issue&itemId=122028843&issue=masa-finance%7Ctee-worker%7C149 and create unmarshaller for job query types!
 func defaultStrategyFallback(j types.Job, ts *TwitterScraper, jobArgs *args.TwitterSearchArguments) (types.JobResult, error) {
 	switch strings.ToLower(jobArgs.QueryType) {
 	case string(teetypes.CapSearchByProfile):
@@ -1435,7 +1328,7 @@
 		return types.JobResult{Error: "error unmarshalling job arguments"}, err
 	}
 
-	strategy := getScrapeStrategy(string(j.Type))
+	strategy := getScrapeStrategy(j.Type)
 	jobResult, err := strategy.Execute(j, ts, jobArgs)
 	if err != nil {
 		logrus.Errorf("Error executing job ID %s, type %s: %v", j.UUID, j.Type, err)
@@ -1449,7 +1342,7 @@
 	}
 
 	// Check if this is a non-tweet operation that doesn't return tweet results
-<<<<<<< HEAD
+	// TODO capture https://github.com/orgs/masa-finance/projects/11?pane=issue&itemId=122028843&issue=masa-finance%7Ctee-worker%7C149 and create unmarshaller for job query types!
 	isNonTweetOperation := strings.ToLower(jobArgs.QueryType) == string(teetypes.CapSearchByProfile) ||
 		strings.ToLower(jobArgs.QueryType) == string(teetypes.CapGetRetweeters) ||
 		strings.ToLower(jobArgs.QueryType) == string(teetypes.CapGetProfileById) ||
@@ -1458,17 +1351,6 @@
 		strings.ToLower(jobArgs.QueryType) == string(teetypes.CapGetTrends) ||
 		strings.ToLower(jobArgs.QueryType) == string(teetypes.CapGetFollowing) ||
 		strings.ToLower(jobArgs.QueryType) == string(teetypes.CapGetFollowers)
-=======
-	isNonTweetOperation := strings.ToLower(jobArgs.QueryType) == "searchbyprofile" ||
-		strings.ToLower(jobArgs.QueryType) == "searchfollowers" ||
-		strings.ToLower(jobArgs.QueryType) == "getretweeters" ||
-		strings.ToLower(jobArgs.QueryType) == "getprofilebyid" ||
-		strings.ToLower(jobArgs.QueryType) == "getbyid" ||
-		strings.ToLower(jobArgs.QueryType) == "getspace" ||
-		strings.ToLower(jobArgs.QueryType) == "gettrends" ||
-		strings.ToLower(jobArgs.QueryType) == "getfollowing" ||
-		strings.ToLower(jobArgs.QueryType) == "getfollowers"
->>>>>>> a8a25a00
 
 	// Skip tweet validation for non-tweet operations
 	if !isNonTweetOperation {
@@ -1487,52 +1369,4 @@
 	}
 
 	return jobResult, nil
-}
-
-func (ts *TwitterScraper) FetchHomeTweets(j types.Job, baseDir string, count int, cursor string) ([]*twitterscraper.Tweet, string, error) {
-<<<<<<< HEAD
-	scraper, account, _, err := ts.getAuthenticatedScraper(j, baseDir, string(teetypes.TwitterJob))
-=======
-	scraper, account, _, err := ts.getAuthenticatedScraper(j, baseDir, teetypes.TwitterJob)
->>>>>>> a8a25a00
-	if err != nil {
-		return nil, "", err
-	}
-	if scraper == nil {
-		return nil, "", fmt.Errorf("scraper not initialized for %s", teetypes.CapGetHomeTweets)
-	}
-
-	ts.statsCollector.Add(j.WorkerID, stats.TwitterScrapes, 1)
-	tweets, nextCursor, fetchErr := scraper.FetchHomeTweets(count, cursor)
-	if fetchErr != nil {
-		_ = ts.handleError(j, fetchErr, account)
-		return nil, "", fetchErr
-	}
-
-	ts.statsCollector.Add(j.WorkerID, stats.TwitterTweets, uint(len(tweets)))
-	return tweets, nextCursor, nil
-}
-
-func (ts *TwitterScraper) FetchForYouTweets(j types.Job, baseDir string, count int, cursor string) ([]*twitterscraper.Tweet, string, error) {
-<<<<<<< HEAD
-	scraper, account, _, err := ts.getAuthenticatedScraper(j, baseDir, string(teetypes.TwitterJob))
-=======
-	scraper, account, _, err := ts.getAuthenticatedScraper(j, baseDir, teetypes.TwitterJob)
->>>>>>> a8a25a00
-	if err != nil {
-		return nil, "", err
-	}
-	if scraper == nil {
-		return nil, "", fmt.Errorf("scraper not initialized for %s", teetypes.CapGetForYouTweets)
-	}
-
-	ts.statsCollector.Add(j.WorkerID, stats.TwitterScrapes, 1)
-	tweets, nextCursor, fetchErr := scraper.FetchForYouTweets(count, cursor)
-	if fetchErr != nil {
-		_ = ts.handleError(j, fetchErr, account)
-		return nil, "", fetchErr
-	}
-
-	ts.statsCollector.Add(j.WorkerID, stats.TwitterTweets, uint(len(tweets)))
-	return tweets, nextCursor, nil
 }