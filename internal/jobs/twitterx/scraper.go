--- conflicted
+++ resolved
@@ -157,21 +157,6 @@
 	// Add the query parameter (will be properly encoded)
 	params.Add("query", query)
 
-	// Handle count parameter with validation
-	if count == 0 {
-		count = 10
-	}
-<<<<<<< HEAD
-=======
-	if count < 10 { // Minimum count is 10
-		logrus.Debugf("Count is less than 10, setting it to 10")
-		count = 10
-	}
-	if count > 100 {
-		logrus.Debugf("Count is greater than 100, setting it to 99")
-		count = 99
-	}
->>>>>>> 5ed1e9b5
 
 	params.Add("max_results", strconv.Itoa(count))
 
