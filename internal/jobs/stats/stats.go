--- conflicted
+++ resolved
@@ -30,14 +30,11 @@
 	WebInvalid                 StatType = "web_invalid"
 	TikTokTranscriptionSuccess StatType = "tiktok_transcription_success"
 	TikTokTranscriptionErrors  StatType = "tiktok_transcription_errors"
-<<<<<<< HEAD
 	TikTokVideos               StatType = "tiktok_returned_videos"
 	TikTokErrors               StatType = "tiktok_errors"
-=======
 	RedditReturnedItems        StatType = "reddit_returned_items"
 	RedditQueries              StatType = "reddit_queries"
 	RedditErrors               StatType = "reddit_errors"
->>>>>>> 4d4fe9b9
 	// TODO: Should we add stats for calls to each of the Twitter capabilities to decouple business / scoring logic?
 )
 
